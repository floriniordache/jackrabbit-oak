--- conflicted
+++ resolved
@@ -738,16 +738,26 @@
     }
 
     @Test
-<<<<<<< HEAD
+    public void indexPath() throws Exception{
+        NodeState root = INITIAL_CONTENT;
+
+        // Add index definition
+        NodeBuilder builder = root.builder();
+        createIndexDefinition(builder.child(INDEX_DEFINITIONS_NAME), "foo",
+                true, false, ImmutableSet.of("foo"), null);
+        NodeState after = builder.getNodeState();
+        NodeState indexed = HOOK.processCommit(root, after, CommitInfo.EMPTY);
+        NodeState idxDefn = NodeStateUtils.getNode(indexed, "/oak:index/foo");
+        assertEquals("/oak:index/foo", idxDefn.getString(INDEX_PATH));
+    }
+    
+    @Test
     public void singleMount() throws Exception{
-=======
-    public void indexPath() throws Exception{
->>>>>>> a515eb21
-        NodeState root = INITIAL_CONTENT;
-
-        // Add index definition
-        NodeBuilder builder = root.builder();
-<<<<<<< HEAD
+        NodeState root = INITIAL_CONTENT;
+
+        // Add index definition
+        NodeBuilder builder = root.builder();        
+        
         NodeBuilder index = createIndexDefinition(builder.child(INDEX_DEFINITIONS_NAME), "foo",
                 true, false, ImmutableSet.of("foo"), null);
         index.setProperty("entryCount", -1);
@@ -833,14 +843,6 @@
     private static String pathInIndex(MultiplexingIndexStoreStrategy store, Mount mount,
                                       String indexPath, String indexedPath, String indexedValue){
         return indexPath + "/" + store.getNodeForMount(mount) + "/" + indexedValue + indexedPath;
-=======
-        createIndexDefinition(builder.child(INDEX_DEFINITIONS_NAME), "foo",
-                true, false, ImmutableSet.of("foo"), null);
-        NodeState after = builder.getNodeState();
-        NodeState indexed = HOOK.processCommit(root, after, CommitInfo.EMPTY);
-        NodeState idxDefn = NodeStateUtils.getNode(indexed, "/oak:index/foo");
-        assertEquals("/oak:index/foo", idxDefn.getString(INDEX_PATH));
->>>>>>> a515eb21
     }
 
     private int getResultSize(NodeState indexed, String name, String value){
