--- conflicted
+++ resolved
@@ -218,16 +218,14 @@
     public Map<String, String> getMetadata() {
         return delegate.getMetadata();
     }
-<<<<<<< HEAD
     
     @Override
     public void setDocumentCreationCustomiser(DocumentCreationCustomiser customiser) {
         delegate.setDocumentCreationCustomiser(customiser);
-=======
+    }
 
     @Override
     public long determineServerTimeDifferenceMillis() {
         return delegate.determineServerTimeDifferenceMillis();
->>>>>>> 4281fbfd
     }
 }