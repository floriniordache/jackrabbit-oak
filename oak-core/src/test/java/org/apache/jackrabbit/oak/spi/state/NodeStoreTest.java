/*
 * Licensed to the Apache Software Foundation (ASF) under one
 * or more contributor license agreements.  See the NOTICE file
 * distributed with this work for additional information
 * regarding copyright ownership.  The ASF licenses this file
 * to you under the Apache License, Version 2.0 (the
 * "License"); you may not use this file except in compliance
 * with the License.  You may obtain a copy of the License at
 *
 *   http://www.apache.org/licenses/LICENSE-2.0
 *
 * Unless required by applicable law or agreed to in writing,
 * software distributed under the License is distributed on an
 * "AS IS" BASIS, WITHOUT WARRANTIES OR CONDITIONS OF ANY
 * KIND, either express or implied.  See the License for the
 * specific language governing permissions and limitations
 * under the License.
 */
package org.apache.jackrabbit.oak.spi.state;

import static com.google.common.base.Preconditions.checkNotNull;
import static org.apache.jackrabbit.JcrConstants.JCR_LASTMODIFIED;
import static org.apache.jackrabbit.oak.api.Type.LONG;
import static org.junit.Assert.assertEquals;
import static org.junit.Assert.assertFalse;
import static org.junit.Assert.assertNotNull;
import static org.junit.Assert.assertTrue;
import static org.junit.Assert.fail;
import static org.junit.Assume.assumeTrue;

import java.util.ArrayList;
import java.util.Arrays;
import java.util.Calendar;
import java.util.List;
import java.util.concurrent.CountDownLatch;
import java.util.concurrent.TimeUnit;
import java.util.concurrent.atomic.AtomicReference;

import javax.annotation.Nonnull;
import javax.annotation.Nullable;

import org.apache.jackrabbit.oak.OakBaseTest;
import org.apache.jackrabbit.oak.api.CommitFailedException;
import org.apache.jackrabbit.oak.api.PropertyState;
import org.apache.jackrabbit.oak.fixture.NodeStoreFixture;
import org.apache.jackrabbit.oak.plugins.commit.ConflictHook;
import org.apache.jackrabbit.oak.plugins.commit.ConflictValidatorProvider;
import org.apache.jackrabbit.oak.plugins.commit.JcrConflictHandler;
import org.apache.jackrabbit.oak.plugins.memory.MultiStringPropertyState;
import org.apache.jackrabbit.oak.spi.commit.CommitHook;
import org.apache.jackrabbit.oak.spi.commit.CommitInfo;
import org.apache.jackrabbit.oak.spi.commit.CompositeHook;
import org.apache.jackrabbit.oak.spi.commit.EditorHook;
import org.apache.jackrabbit.oak.spi.commit.EmptyHook;
import org.apache.jackrabbit.oak.spi.commit.Observable;
import org.apache.jackrabbit.oak.spi.commit.Observer;
import org.junit.After;
import org.junit.Before;
import org.junit.Test;

public class NodeStoreTest extends OakBaseTest {
    private NodeState root;

    public NodeStoreTest(NodeStoreFixture fixture) {
        super(fixture);
    }

    @Before
    public void setUp() throws Exception {
        NodeBuilder builder = store.getRoot().builder();
        NodeBuilder test = builder.child("test");
        test.setProperty("a", 1);
        test.setProperty("b", 2);
        test.setProperty("c", 3);
        test.child("x");
        test.child("y");
        test.child("z");
        root = store.merge(builder, EmptyHook.INSTANCE, CommitInfo.EMPTY);
    }

    @After
    public void tearDown() {
        fixture.dispose(store);
    }

    @Test
    public void getRoot() {
        assertEquals(root, store.getRoot());
        assertEquals(root.getChildNode("test"), store.getRoot().getChildNode("test"));
        assertEquals(root.getChildNode("test").getChildNode("x"),
                store.getRoot().getChildNode("test").getChildNode("x"));
        assertEquals(root.getChildNode("test").getChildNode("any"),
                store.getRoot().getChildNode("test").getChildNode("any"));
        assertEquals(root.getChildNode("test").getProperty("a"),
                store.getRoot().getChildNode("test").getProperty("a"));
        assertEquals(root.getChildNode("test").getProperty("any"),
                store.getRoot().getChildNode("test").getProperty("any"));
    }

    @Test
    public void addExistingNode() throws CommitFailedException {
        // FIXME OAK-1550 Incorrect handling of addExistingNode conflict in NodeStore
<<<<<<< HEAD
        assumeTrue(fixture != NodeStoreFixture.MONGO_NS);
        
        // TODO is this test valid for the multiplexing document store?
        assumeTrue(fixture != NodeStoreFixture.MEMORY_MULTI_NS);
=======
        assumeTrue(fixture != NodeStoreFixture.DOCUMENT_NS);
        assumeTrue(fixture != NodeStoreFixture.DOCUMENT_RDB);
>>>>>>> be71ebc6

        CommitHook hook = new CompositeHook(
                new ConflictHook(JcrConflictHandler.createJcrConflictHandler()),
                new EditorHook(new ConflictValidatorProvider())
        );

        NodeBuilder b1 = store.getRoot().builder();
        NodeBuilder b2 = store.getRoot().builder();

        // make sure we make it past DocumentRootBuilder.UPDATE_LIMIT
        // in order to see the conflict handling of the stores involved
        // rather the in memory one from AbstractRebaseDiff
        for (int k = 0; k < 1002; k++) {
            b1.setChildNode("n" + k);
            b2.setChildNode("m" + k);
        }

        b1.setChildNode("conflict");
        b2.setChildNode("conflict");

        store.merge(b1, hook, CommitInfo.EMPTY);
        store.merge(b2, hook, CommitInfo.EMPTY);
    }

    @Test(expected = IllegalArgumentException.class)
    public void mergeNodeRoot() throws CommitFailedException {
        NodeBuilder x = store.getRoot().builder().getChildNode("x");
        store.merge(x, EmptyHook.INSTANCE, CommitInfo.EMPTY);
    }

    @Test
    public void addExistingNodeJCRLastModified() throws CommitFailedException {
        CommitHook hook = new CompositeHook(
            new ConflictHook(JcrConflictHandler.createJcrConflictHandler()),
            new EditorHook(new ConflictValidatorProvider())
        );

        NodeBuilder b1 = store.getRoot().builder();
        NodeBuilder b2 = store.getRoot().builder();

        Calendar calendar = Calendar.getInstance();
        b1.setChildNode("addExistingNodeJCRLastModified").setProperty(JCR_LASTMODIFIED, calendar);
        calendar.add(Calendar.MINUTE, 1);
        b2.setChildNode("addExistingNodeJCRLastModified").setProperty(JCR_LASTMODIFIED, calendar);

        b1.setChildNode("conflict");
        b2.setChildNode("conflict");

        store.merge(b1, hook, CommitInfo.EMPTY);
        store.merge(b2, hook, CommitInfo.EMPTY);
    }

    @Test
    public void addChangeChangedJCRLastModified() throws CommitFailedException {
        CommitHook hook = new CompositeHook(
            new ConflictHook(JcrConflictHandler.createJcrConflictHandler()),
            new EditorHook(new ConflictValidatorProvider())
        );

        NodeBuilder b = store.getRoot().builder();
        Calendar calendar = Calendar.getInstance();
        b.setChildNode("addExistingNodeJCRLastModified").setProperty(JCR_LASTMODIFIED, calendar);
        store.merge(b, hook, CommitInfo.EMPTY);

        NodeBuilder b1 = store.getRoot().builder();
        NodeBuilder b2 = store.getRoot().builder();

        calendar.add(Calendar.MINUTE, 1);
        b1.setChildNode("addExistingNodeJCRLastModified").setProperty(JCR_LASTMODIFIED, calendar);
        calendar.add(Calendar.MINUTE, 1);
        b2.setChildNode("addExistingNodeJCRLastModified").setProperty(JCR_LASTMODIFIED, calendar);

        b1.setChildNode("conflict");
        b2.setChildNode("conflict");

        store.merge(b1, hook, CommitInfo.EMPTY);
        store.merge(b2, hook, CommitInfo.EMPTY);
    }

    @Test
    public void simpleMerge() throws CommitFailedException {
        NodeBuilder rootBuilder = store.getRoot().builder();
        NodeBuilder testBuilder = rootBuilder.child("test");
        NodeBuilder newNodeBuilder = testBuilder.child("newNode");

        testBuilder.getChildNode("x").remove();

        newNodeBuilder.setProperty("n", 42);

        // Assert changes are present in the builder
        NodeState testState = rootBuilder.getNodeState().getChildNode("test");
        assertTrue(testState.getChildNode("newNode").exists());
        assertFalse(testState.getChildNode("x").exists());
        assertEquals(42, (long) testState.getChildNode("newNode").getProperty("n").getValue(LONG));

        // Assert changes are not yet present in the trunk
        testState = store.getRoot().getChildNode("test");
        assertFalse(testState.getChildNode("newNode").exists());
        assertTrue(testState.getChildNode("x").exists());

        store.merge(rootBuilder, EmptyHook.INSTANCE, CommitInfo.EMPTY);

        // Assert changes are present in the trunk
        testState = store.getRoot().getChildNode("test");
        assertTrue(testState.getChildNode("newNode").exists());
        assertFalse(testState.getChildNode("x").exists());
        assertEquals(42, (long) testState.getChildNode("newNode").getProperty("n").getValue(LONG));
    }

    @Test
    public void afterCommitHook() throws CommitFailedException, InterruptedException {
        assumeTrue(store instanceof Observable);

        final AtomicReference<NodeState> observedRoot =
                new AtomicReference<NodeState>(null);
        final CountDownLatch latch = new CountDownLatch(2);

        ((Observable) store).addObserver(new Observer() {
            @Override
            public void contentChanged(
                    @Nonnull NodeState root, @Nullable CommitInfo info) {
                if (root.getChildNode("test").hasChildNode("newNode")) {
                    observedRoot.set(checkNotNull(root));
                    latch.countDown();
                }
            }
        });

        NodeState root = store.getRoot();
        NodeBuilder rootBuilder= root.builder();
        NodeBuilder testBuilder = rootBuilder.child("test");
        NodeBuilder newNodeBuilder = testBuilder.child("newNode");

        newNodeBuilder.setProperty("n", 42);
        testBuilder.getChildNode("a").remove();

        store.merge(rootBuilder, EmptyHook.INSTANCE, CommitInfo.EMPTY);
        NodeState newRoot = store.getRoot(); // triggers the observer
        latch.await(2, TimeUnit.SECONDS);

        NodeState after = observedRoot.get();
        assertNotNull(after);
        assertTrue(after.getChildNode("test").getChildNode("newNode").exists());
        assertFalse(after.getChildNode("test").getChildNode("a").exists());
        assertEquals(42, (long) after.getChildNode("test").getChildNode("newNode").getProperty("n").getValue(LONG));
        assertEquals(newRoot, after);
    }

    @Test
    public void beforeCommitHook() throws CommitFailedException {
        NodeState root = store.getRoot();
        NodeBuilder rootBuilder = root.builder();
        NodeBuilder testBuilder = rootBuilder.child("test");
        NodeBuilder newNodeBuilder = testBuilder.child("newNode");

        newNodeBuilder.setProperty("n", 42);

        testBuilder.getChildNode("a").remove();

        store.merge(rootBuilder, new CommitHook() {
            @Nonnull
            @Override
            public NodeState processCommit(
                    NodeState before, NodeState after, CommitInfo info) {
                NodeBuilder rootBuilder = after.builder();
                NodeBuilder testBuilder = rootBuilder.child("test");
                testBuilder.child("fromHook");
                return rootBuilder.getNodeState();
            }
        }, CommitInfo.EMPTY);

        NodeState test = store.getRoot().getChildNode("test");
        assertTrue(test.getChildNode("newNode").exists());
        assertTrue(test.getChildNode("fromHook").exists());
        assertFalse(test.getChildNode("a").exists());
        assertEquals(42, (long) test.getChildNode("newNode").getProperty("n").getValue(LONG));
        assertEquals(test, store.getRoot().getChildNode("test"));
    }

    @Test
    public void manyChildNodes() throws CommitFailedException {
        NodeBuilder root = store.getRoot().builder();
        NodeBuilder parent = root.child("parent");
        for (int i = 0; i <= 100; i++) {
            parent.child("child-" + i);
        }
        store.merge(root, EmptyHook.INSTANCE, CommitInfo.EMPTY);

        NodeState base = store.getRoot();
        root = base.builder();
        parent = root.child("parent");
        parent.child("child-new");
        store.merge(root, EmptyHook.INSTANCE, CommitInfo.EMPTY);

        Diff diff = new Diff();
        store.getRoot().compareAgainstBaseState(base, diff);

        assertEquals(0, diff.removed.size());
        assertEquals(1, diff.added.size());
        assertEquals("child-new", diff.added.get(0));

        base = store.getRoot();
        root = base.builder();
        parent = root.getChildNode("parent");
        parent.getChildNode("child-new").moveTo(parent, "child-moved");
        store.merge(root, EmptyHook.INSTANCE, CommitInfo.EMPTY);

        diff = new Diff();
        store.getRoot().compareAgainstBaseState(base, diff);

        assertEquals(1, diff.removed.size());
        assertEquals("child-new", diff.removed.get(0));
        assertEquals(1, diff.added.size());
        assertEquals("child-moved", diff.added.get(0));

        base = store.getRoot();
        root = base.builder();
        parent = root.child("parent");
        parent.child("child-moved").setProperty("foo", "value");
        parent.child("child-moved").setProperty(
                new MultiStringPropertyState("bar", Arrays.asList("value")));
        store.merge(root, EmptyHook.INSTANCE, CommitInfo.EMPTY);

        diff = new Diff();
        store.getRoot().compareAgainstBaseState(base, diff);

        assertEquals(0, diff.removed.size());
        assertEquals(0, diff.added.size());
        assertEquals(2, diff.addedProperties.size());
        assertTrue(diff.addedProperties.contains("foo"));
        assertTrue(diff.addedProperties.contains("bar"));

        base = store.getRoot();
        root = base.builder();
        parent = root.child("parent");
        parent.setProperty("foo", "value");
        parent.setProperty(new MultiStringPropertyState(
                "bar", Arrays.asList("value")));
        store.merge(root, EmptyHook.INSTANCE, CommitInfo.EMPTY);

        diff = new Diff();
        store.getRoot().compareAgainstBaseState(base, diff);

        assertEquals(0, diff.removed.size());
        assertEquals(0, diff.added.size());
        assertEquals(2, diff.addedProperties.size());
        assertTrue(diff.addedProperties.contains("foo"));
        assertTrue(diff.addedProperties.contains("bar"));

        base = store.getRoot();
        root = base.builder();
        parent = root.child("parent");
        parent.getChildNode("child-moved").remove();
        store.merge(root, EmptyHook.INSTANCE, CommitInfo.EMPTY);

        diff = new Diff();
        store.getRoot().compareAgainstBaseState(base, diff);

        assertEquals(1, diff.removed.size());
        assertEquals(0, diff.added.size());
        assertEquals("child-moved", diff.removed.get(0));
    }

    @Test
    public void move() {
        NodeBuilder test = store.getRoot().builder().getChildNode("test");
        NodeBuilder x = test.getChildNode("x");
        NodeBuilder y = test.getChildNode("y");
        assertTrue(x.moveTo(y, "xx"));
        assertFalse(x.exists());
        assertTrue(y.exists());
        assertFalse(test.hasChildNode("x"));
        assertTrue(y.hasChildNode("xx"));
    }

    @Test
    public void moveNonExisting() {
        NodeBuilder test = store.getRoot().builder().getChildNode("test");
        NodeBuilder any = test.getChildNode("any");
        NodeBuilder y = test.getChildNode("y");
        assertFalse(any.moveTo(y, "xx"));
        assertFalse(any.exists());
        assertTrue(y.exists());
        assertFalse(y.hasChildNode("xx"));
    }

    @Test
    public void moveToExisting() {
        NodeBuilder test = store.getRoot().builder().getChildNode("test");
        NodeBuilder x = test.getChildNode("x");
        assertFalse(x.moveTo(test, "y"));
        assertTrue(x.exists());
        assertTrue(test.hasChildNode("x"));
        assertTrue(test.hasChildNode("y"));
    }

    @Test
    public void rename() {
        NodeBuilder test = store.getRoot().builder().getChildNode("test");
        NodeBuilder x = test.getChildNode("x");
        assertTrue(x.moveTo(test, "xx"));
        assertFalse(x.exists());
        assertFalse(test.hasChildNode("x"));
        assertTrue(test.hasChildNode("xx"));
    }

    @Test
    public void renameNonExisting() {
        NodeBuilder test = store.getRoot().builder().getChildNode("test");
        NodeBuilder any = test.getChildNode("any");
        assertFalse(any.moveTo(test, "xx"));
        assertFalse(any.exists());
        assertFalse(test.hasChildNode("xx"));
    }

    @Test
    public void renameToExisting() {
        NodeBuilder test = store.getRoot().builder().getChildNode("test");
        NodeBuilder x = test.getChildNode("x");
        assertFalse(x.moveTo(test, "y"));
        assertTrue(x.exists());
        assertTrue(test.hasChildNode("x"));
        assertTrue(test.hasChildNode("y"));
    }

    @Test
    public void moveToSelf() {
        NodeBuilder test = store.getRoot().builder().getChildNode("test");
        NodeBuilder x = test.getChildNode("x");
        assertFalse(x.moveTo(test, "x"));
        assertTrue(x.exists());
        assertTrue(test.hasChildNode("x"));
    }

    @Test
    public void moveToSelfNonExisting() {
        NodeBuilder test = store.getRoot().builder().getChildNode("test");
        NodeBuilder any = test.getChildNode("any");
        assertFalse(any.moveTo(test, "any"));
        assertFalse(any.exists());
        assertFalse(test.hasChildNode("any"));
    }

    @Test
    public void moveToDescendant() {
        NodeBuilder test = store.getRoot().builder().getChildNode("test");
        NodeBuilder x = test.getChildNode("x");
        if (fixture == NodeStoreFixture.SEGMENT_MK || fixture == NodeStoreFixture.MEMORY_NS) {
            assertTrue(x.moveTo(x, "xx"));
            assertFalse(x.exists());
            assertFalse(test.hasChildNode("x"));
        } else {
            assertFalse(x.moveTo(x, "xx"));
            assertTrue(x.exists());
            assertTrue(test.hasChildNode("x"));
        }
    }

    @Test
    public void oak965() throws CommitFailedException {
        NodeStore store1 = init(fixture.createNodeStore());
        NodeStore store2 = init(fixture.createNodeStore());
        try {
            NodeState tree1 = store1.getRoot();
            NodeState tree2 = store2.getRoot();
            tree1.equals(tree2);
        } finally {
            fixture.dispose(store1);
            fixture.dispose(store2);
        }
    }

    private static NodeStore init(NodeStore store) throws CommitFailedException {
        NodeBuilder builder = store.getRoot().builder();
        builder.setChildNode("root");
        store.merge(builder, EmptyHook.INSTANCE, CommitInfo.EMPTY);
        return store;
    }

    @Test
    public void merge() throws CommitFailedException {
        NodeState base = store.getRoot();
        NodeBuilder builder1 = base.builder();

        NodeBuilder builder2 = base.builder();

        builder1.setChildNode("node1");
        builder2.setChildNode("node2");

        store.merge(builder1, EmptyHook.INSTANCE, CommitInfo.EMPTY);
        assertTrue(store.getRoot().hasChildNode("node1"));
        assertFalse(store.getRoot().hasChildNode("node2"));

        store.merge(builder2, EmptyHook.INSTANCE, CommitInfo.EMPTY);
        assertTrue(store.getRoot().hasChildNode("node1"));
        assertTrue(store.getRoot().hasChildNode("node2"));
    }

    @Test
    public void compareAgainstBaseState0() throws CommitFailedException {
        compareAgainstBaseState(0);
    }

    @Test
    public void compareAgainstBaseState20() throws CommitFailedException {
        compareAgainstBaseState(20);
    }

    @Test
    public void compareAgainstBaseState100() throws CommitFailedException {
        compareAgainstBaseState(100);
    }

    @Test // OAK-1320
    public void rebaseWithFailedMerge() throws CommitFailedException {
        NodeBuilder rootBuilder = store.getRoot().builder();
        rootBuilder.child("foo");

        // commit something in between to force rebase
        NodeBuilder b = store.getRoot().builder();
        b.child("bar");
        store.merge(b, EmptyHook.INSTANCE, CommitInfo.EMPTY);

        try {
            store.merge(rootBuilder, new CommitHook() {
                @Nonnull
                @Override
                public NodeState processCommit(
                        NodeState before, NodeState after, CommitInfo info)
                        throws CommitFailedException {
                    throw new CommitFailedException("", 0, "commit rejected");
                }
            }, CommitInfo.EMPTY);
            fail("must throw CommitFailedException");
        } catch (CommitFailedException e) {
            // expected
        }
        // merge again
        NodeState root = store.merge(
                rootBuilder, EmptyHook.INSTANCE, CommitInfo.EMPTY);
        assertTrue(root.hasChildNode("bar"));
    }

    private void compareAgainstBaseState(int childNodeCount) throws CommitFailedException {
        NodeState before = store.getRoot();
        NodeBuilder builder = before.builder();
        for (int k = 0; k < childNodeCount; k++) {
            builder.child("c" + k);
        }

        builder.child("foo").child(":bar").child("quz").setProperty("p", "v");
        store.merge(builder, EmptyHook.INSTANCE, CommitInfo.EMPTY);

        NodeState after = store.getRoot();
        Diff diff = new Diff();
        after.compareAgainstBaseState(before, diff);

        assertEquals(0, diff.removed.size());
        assertEquals(childNodeCount + 1, diff.added.size());
        assertEquals(0, diff.addedProperties.size());
    }

    private static class Diff extends DefaultNodeStateDiff {
        final List<String> addedProperties = new ArrayList<String>();
        final List<String> added = new ArrayList<String>();
        final List<String> removed = new ArrayList<String>();

        @Override
        public boolean childNodeAdded(String name, NodeState after) {
            added.add(name);
            return true;
        }

        @Override
        public boolean childNodeDeleted(String name, NodeState before) {
            removed.add(name);
            return true;
        }

        @Override
        public boolean childNodeChanged(
                String name, NodeState before, NodeState after) {
            return after.compareAgainstBaseState(before, this);
        }

        @Override
        public boolean propertyAdded(PropertyState after) {
            addedProperties.add(after.getName());
            return true;
        }
    }

}<|MERGE_RESOLUTION|>--- conflicted
+++ resolved
@@ -100,15 +100,10 @@
     @Test
     public void addExistingNode() throws CommitFailedException {
         // FIXME OAK-1550 Incorrect handling of addExistingNode conflict in NodeStore
-<<<<<<< HEAD
-        assumeTrue(fixture != NodeStoreFixture.MONGO_NS);
-        
         // TODO is this test valid for the multiplexing document store?
         assumeTrue(fixture != NodeStoreFixture.MEMORY_MULTI_NS);
-=======
         assumeTrue(fixture != NodeStoreFixture.DOCUMENT_NS);
         assumeTrue(fixture != NodeStoreFixture.DOCUMENT_RDB);
->>>>>>> be71ebc6
 
         CommitHook hook = new CompositeHook(
                 new ConflictHook(JcrConflictHandler.createJcrConflictHandler()),
