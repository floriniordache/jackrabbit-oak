/*
 * Licensed to the Apache Software Foundation (ASF) under one or more
 * contributor license agreements.  See the NOTICE file distributed with
 * this work for additional information regarding copyright ownership.
 * The ASF licenses this file to You under the Apache License, Version 2.0
 * (the "License"); you may not use this file except in compliance with
 * the License.  You may obtain a copy of the License at
 *
 *      http://www.apache.org/licenses/LICENSE-2.0
 *
 * Unless required by applicable law or agreed to in writing, software
 * distributed under the License is distributed on an "AS IS" BASIS,
 * WITHOUT WARRANTIES OR CONDITIONS OF ANY KIND, either express or implied.
 * See the License for the specific language governing permissions and
 * limitations under the License.
 */
package org.apache.jackrabbit.oak.plugins.document.mongo;

import java.io.IOException;
import java.util.ArrayList;
import java.util.Arrays;
import java.util.Collections;
import java.util.Date;
import java.util.HashMap;
import java.util.Iterator;
import java.util.List;
import java.util.Map;
import java.util.Map.Entry;
import java.util.TreeMap;
import java.util.concurrent.Callable;
import java.util.concurrent.ExecutionException;
import java.util.concurrent.TimeUnit;
import java.util.concurrent.locks.Lock;
import java.util.regex.Matcher;
import java.util.regex.Pattern;

import javax.annotation.CheckForNull;
import javax.annotation.Nonnull;
import javax.annotation.Nullable;

import com.google.common.collect.ImmutableMap;
import com.google.common.collect.Lists;
import com.google.common.util.concurrent.UncheckedExecutionException;
import com.mongodb.MongoClientURI;
import com.mongodb.MongoExecutionTimeoutException;
import com.mongodb.QueryOperators;
import com.mongodb.ReadPreference;

import org.apache.jackrabbit.oak.cache.CacheStats;
import org.apache.jackrabbit.oak.cache.CacheValue;
import org.apache.jackrabbit.oak.plugins.document.Collection;
import org.apache.jackrabbit.oak.plugins.document.Document;
import org.apache.jackrabbit.oak.plugins.document.DocumentMK;
import org.apache.jackrabbit.oak.plugins.document.DocumentStore;
import org.apache.jackrabbit.oak.plugins.document.DocumentStoreException;
import org.apache.jackrabbit.oak.plugins.document.JournalEntry;
import org.apache.jackrabbit.oak.plugins.document.NodeDocument;
import org.apache.jackrabbit.oak.plugins.document.Revision;
import org.apache.jackrabbit.oak.plugins.document.StableRevisionComparator;
import org.apache.jackrabbit.oak.plugins.document.UpdateOp;
import org.apache.jackrabbit.oak.plugins.document.UpdateOp.Condition;
import org.apache.jackrabbit.oak.plugins.document.UpdateOp.Key;
import org.apache.jackrabbit.oak.plugins.document.UpdateOp.Operation;
import org.apache.jackrabbit.oak.plugins.document.UpdateUtils;
import org.apache.jackrabbit.oak.plugins.document.cache.CacheInvalidationStats;
import org.apache.jackrabbit.oak.plugins.document.cache.NodeDocumentCache;
import org.apache.jackrabbit.oak.plugins.document.locks.TreeNodeDocumentLocks;
import org.apache.jackrabbit.oak.plugins.document.util.Utils;
import org.apache.jackrabbit.oak.stats.Clock;
import org.apache.jackrabbit.oak.util.PerfLogger;
import org.slf4j.Logger;
import org.slf4j.LoggerFactory;

import com.google.common.collect.Maps;
import com.mongodb.BasicDBObject;
import com.mongodb.DB;
import com.mongodb.DBCollection;
import com.mongodb.DBCursor;
import com.mongodb.DBObject;
import com.mongodb.MongoException;
import com.mongodb.QueryBuilder;
import com.mongodb.WriteConcern;
import com.mongodb.WriteResult;

import static com.google.common.base.Preconditions.checkArgument;

/**
 * A document store that uses MongoDB as the backend.
 */
public class MongoDocumentStore implements DocumentStore {

    private static final Logger LOG = LoggerFactory.getLogger(MongoDocumentStore.class);
    private static final PerfLogger PERFLOG = new PerfLogger(
            LoggerFactory.getLogger(MongoDocumentStore.class.getName()
                    + ".perf"));

    private static final DBObject BY_ID_ASC = new BasicDBObject(Document.ID, 1);

    enum DocumentReadPreference {
        PRIMARY,
        PREFER_PRIMARY,
        PREFER_SECONDARY,
        PREFER_SECONDARY_IF_OLD_ENOUGH
    }

    public static final int IN_CLAUSE_BATCH_SIZE = 500;

    private final DBCollection nodes;
    private final DBCollection clusterNodes;
    private final DBCollection settings;
    private final DBCollection journal;

    private final DB db;

    private final NodeDocumentCache nodesCache;

    private final TreeNodeDocumentLocks nodeLocks;

    private Clock clock = Clock.SIMPLE;

    private final long maxReplicationLagMillis;

    /**
     * Duration in seconds under which queries would use index on _modified field
     * If set to -1 then modifiedTime index would not be used.
     * <p>
     * Default is 60 seconds.
     */
    private final long maxDeltaForModTimeIdxSecs =
            Long.getLong("oak.mongo.maxDeltaForModTimeIdxSecs", 60);

    /**
     * Disables the index hint sent to MongoDB.
     * This overrides {@link #maxDeltaForModTimeIdxSecs}.
     */
    private final boolean disableIndexHint =
            Boolean.getBoolean("oak.mongo.disableIndexHint");

    /**
     * Duration in milliseconds after which a mongo query will be terminated.
     * <p>
     * If this value is -1 no timeout is being set at all, if it is 1 or greater
     * this translated to MongoDB's maxTimeNS being set accordingly.
     * <p>
     * Default is 60'000 (one minute).
     * See: http://mongodb.github.io/node-mongodb-native/driver-articles/anintroductionto1_4_and_2_6.html#maxtimems
     */
    private final long maxQueryTimeMS =
            Long.getLong("oak.mongo.maxQueryTimeMS", TimeUnit.MINUTES.toMillis(1));

    /**
     * Duration in milliseconds after a mongo query with an additional
     * constraint (e.g. _modified) on the NODES collection times out and is
     * executed again without holding a {@link TreeLock} and without updating
     * the cache with data retrieved from MongoDB.
     * <p>
     * Default is 3000 (three seconds).
     */
    private long maxLockedQueryTimeMS =
            Long.getLong("oak.mongo.maxLockedQueryTimeMS", TimeUnit.SECONDS.toMillis(3));

    private String lastReadWriteMode;

    private final Map<String, String> metadata;
    private final String suffix;
    private DocumentCreationCustomiser customiser = new DefaultDocumentCreationCustomiser(this);

    public MongoDocumentStore(DB db, DocumentMK.Builder builder) {
        this(db, builder, "");
    }

    public MongoDocumentStore(DB db, DocumentMK.Builder builder, String suffix) {
        this.suffix = suffix; 
        
        String version = checkVersion(db);
        metadata = ImmutableMap.<String,String>builder()
                .put("type", "mongo")
                .put("version", version)
                .build();

        this.db = db;        
        nodes = getCollection(db, Collection.NODES);
        clusterNodes = getCollection(db, Collection.CLUSTER_NODES);
        settings = getCollection(db, Collection.SETTINGS);
        journal = getCollection(db, Collection.JOURNAL);

        maxReplicationLagMillis = builder.getMaxReplicationLagMillis();

        // indexes:
        // the _id field is the primary key, so we don't need to define it
        DBObject index = new BasicDBObject();
        // modification time (descending)
        index.put(NodeDocument.MODIFIED_IN_SECS, -1L);
        DBObject options = new BasicDBObject();
        options.put("unique", Boolean.FALSE);
        nodes.createIndex(index, options);

        // index on the _bin flag to faster access nodes with binaries for GC
        index = new BasicDBObject();
        index.put(NodeDocument.HAS_BINARY_FLAG, 1);
        options = new BasicDBObject();
        options.put("unique", Boolean.FALSE);
        options.put("sparse", Boolean.TRUE);
        this.nodes.createIndex(index, options);

        index = new BasicDBObject();
        index.put(NodeDocument.DELETED_ONCE, 1);
        options = new BasicDBObject();
        options.put("unique", Boolean.FALSE);
        options.put("sparse", Boolean.TRUE);
        this.nodes.createIndex(index, options);

        index = new BasicDBObject();
        index.put(NodeDocument.SD_TYPE, 1);
        options = new BasicDBObject();
        options.put("unique", Boolean.FALSE);
        options.put("sparse", Boolean.TRUE);
        this.nodes.createIndex(index, options);

        index = new BasicDBObject();
        index.put(JournalEntry.MODIFIED, 1);
        options = new BasicDBObject();
        options.put("unique", Boolean.FALSE);
        this.journal.createIndex(index, options);

        this.nodeLocks = new TreeNodeDocumentLocks();
        this.nodesCache = builder.buildNodeDocumentCache(this, nodeLocks);

        LOG.info("Configuration maxReplicationLagMillis {}, " +
                "maxDeltaForModTimeIdxSecs {}, disableIndexHint {}, {}",
                maxReplicationLagMillis, maxDeltaForModTimeIdxSecs,
                disableIndexHint, db.getWriteConcern());
    }

    private DBCollection getCollection(DB db, Collection<?> coll) {
        
        String collectionName = coll.toString();
        if ( suffix != null && !suffix.isEmpty() ) {
            collectionName = collectionName + "_" + suffix;
        }
        
        return db.getCollection(collectionName);
        
    }

    private static String checkVersion(DB db) {
        String version = db.command("buildInfo").getString("version");
        Matcher m = Pattern.compile("^(\\d+)\\.(\\d+)\\..*").matcher(version);
        if (!m.matches()) {
            throw new IllegalArgumentException("Malformed MongoDB version: " + version);
        }
        int major = Integer.parseInt(m.group(1));
        int minor = Integer.parseInt(m.group(2));
        if (major > 2) {
            return version;
        }
        if (minor < 6) {
            String msg = "MongoDB version 2.6.0 or higher required. " +
                    "Currently connected to a MongoDB with version: " + version;
            throw new RuntimeException(msg);
        }

        return version;
    }

    @Override
    public void finalize() throws Throwable {
        super.finalize();
        // TODO should not be needed, but it seems
        // oak-jcr doesn't call dispose()
        dispose();
    }

    @Override
    public CacheInvalidationStats invalidateCache() {
        InvalidationResult result = new InvalidationResult();
        for (CacheValue key : nodesCache.asMap().keySet()) {
            result.invalidationCount++;
            invalidateCache(Collection.NODES, key.toString());
        }
        return result;
    }

    @Override
    public CacheInvalidationStats invalidateCache(Iterable<String> keys) {
        LOG.debug("invalidateCache: start");
        final InvalidationResult result = new InvalidationResult();
        int size  = 0;

        final Iterator<String> it = keys.iterator();
        while(it.hasNext()) {
            // read chunks of documents only
            final List<String> ids = new ArrayList<String>(IN_CLAUSE_BATCH_SIZE);
            while(it.hasNext() && ids.size() < IN_CLAUSE_BATCH_SIZE) {
                final String id = it.next();
                if (nodesCache.getIfPresent(id) != null) {
                    // only add those that we actually do have cached
                    ids.add(id);
                }
            }
            size += ids.size();
            if (LOG.isTraceEnabled()) {
                LOG.trace("invalidateCache: batch size: {} of total so far {}",
                        ids.size(), size);
            }
            
            QueryBuilder query = QueryBuilder.start(Document.ID).in(ids);
            // Fetch only the modCount and id
            final BasicDBObject fields = new BasicDBObject(Document.ID, 1);
            fields.put(Document.MOD_COUNT, 1);
            
            DBCursor cursor = nodes.find(query.get(), fields);
            cursor.setReadPreference(ReadPreference.primary());
            result.queryCount++;

            Map<String, Number> modCounts = new HashMap<String, Number>();
            for (DBObject obj : cursor) {
                String id = (String) obj.get(Document.ID);
                Number modCount = (Number) obj.get(Document.MOD_COUNT);
                modCounts.put(id, modCount);
            }

            int invalidated = nodesCache.invalidateOutdated(modCounts);
            result.cacheEntriesProcessedCount += modCounts.size();
            result.invalidationCount += invalidated;
            result.upToDateCount = modCounts.size() - invalidated;
        }

        result.cacheSize = size;
        LOG.trace("invalidateCache: end. total: {}", size);
        return result;
    }

    @Override
    public <T extends Document> void invalidateCache(Collection<T> collection, String key) {
        if (collection == Collection.NODES) {
            nodesCache.invalidate(key);
        }
    }

    @Override
    public <T extends Document> T find(Collection<T> collection, String key) {
        final long start = PERFLOG.start();
        final T result = find(collection, key, true, -1);
        PERFLOG.end(start, 1, "find: preferCached=true, key={}", key);
        return result;
    }

    @Override
    public <T extends Document> T find(final Collection<T> collection,
                                       final String key,
                                       int maxCacheAge) {
        final long start = PERFLOG.start();
        final T result = find(collection, key, false, maxCacheAge);
        PERFLOG.end(start, 1, "find: preferCached=false, key={}", key);
        return result;
    }

    @SuppressWarnings("unchecked")
    private <T extends Document> T find(final Collection<T> collection,
                                       final String key,
                                       boolean preferCached,
                                       final int maxCacheAge) {
        if (collection != Collection.NODES) {
            return findUncachedWithRetry(collection, key,
                    DocumentReadPreference.PRIMARY, 2);
        }
        NodeDocument doc;
        if (maxCacheAge > 0 || preferCached) {
            // first try without lock
            doc = nodesCache.getIfPresent(key);
            if (doc != null) {
                if (preferCached ||
                        getTime() - doc.getCreated() < maxCacheAge) {
                    if (doc == NodeDocument.NULL) {
                        return null;
                    }
                    return (T) doc;
                }
            }
        }
        Throwable t;
        try {
            Lock lock = nodeLocks.acquire(key);
            try {
                if (maxCacheAge > 0 || preferCached) {
                    // try again some other thread may have populated
                    // the cache by now
                    doc = nodesCache.getIfPresent(key);
                    if (doc != null) {
                        if (preferCached ||
                                getTime() - doc.getCreated() < maxCacheAge) {
                            if (doc == NodeDocument.NULL) {
                                return null;
                            }
                            return (T) doc;
                        }
                    }
                }
                final NodeDocument d = (NodeDocument) findUncachedWithRetry(
                        collection, key,
                        getReadPreference(maxCacheAge), 2);
                invalidateCache(collection, key);
                doc = nodesCache.get(key, new Callable<NodeDocument>() {
                    @Override
                    public NodeDocument call() throws Exception {
                        return d == null ? NodeDocument.NULL : d;
                    }
                });
            } finally {
                lock.unlock();
            }
            if (doc == NodeDocument.NULL) {
                return null;
            } else {
                return (T) doc;
            }
        } catch (UncheckedExecutionException e) {
            t = e.getCause();
        } catch (ExecutionException e) {
            t = e.getCause();
        } catch (RuntimeException e) {
            t = e;
        }
        throw new DocumentStoreException("Failed to load document with " + key, t);
    }

    /**
     * Finds a document and performs a number of retries if the read fails with
     * an exception.
     *
     * @param collection the collection to read from.
     * @param key the key of the document to find.
     * @param docReadPref the read preference.
     * @param retries the number of retries. Must not be negative.
     * @param <T> the document type of the given collection.
     * @return the document or {@code null} if the document doesn't exist.
     */
    @CheckForNull
    private <T extends Document> T findUncachedWithRetry(
            Collection<T> collection, String key,
            DocumentReadPreference docReadPref,
            int retries) {
        checkArgument(retries >= 0, "retries must not be negative");
        if (key.equals("0:/")) {
            LOG.trace("root node");
        }
        int numAttempts = retries + 1;
        MongoException ex = null;
        for (int i = 0; i < numAttempts; i++) {
            if (i > 0) {
                LOG.warn("Retrying read of " + key);
            }
            try {
                return findUncached(collection, key, docReadPref);
            } catch (MongoException e) {
                ex = e;
            }
        }
        if (ex != null) {
            throw ex;
        } else {
            // impossible to get here
            throw new IllegalStateException();
        }
    }

    @CheckForNull
    protected <T extends Document> T findUncached(Collection<T> collection, String key, DocumentReadPreference docReadPref) {
        log("findUncached", key, docReadPref);
        DBCollection dbCollection = getDBCollection(collection);
        final long start = PERFLOG.start();
        boolean isSlaveOk = false;
        try {
            ReadPreference readPreference = getMongoReadPreference(collection, Utils.getParentId(key), docReadPref);

            if(readPreference.isSlaveOk()){
                LOG.trace("Routing call to secondary for fetching [{}]", key);
                isSlaveOk = true;
            }

            DBObject obj = dbCollection.findOne(getByKeyQuery(key).get(), null, null, readPreference);

            if (obj == null
                    && readPreference.isSlaveOk()) {
                //In case secondary read preference is used and node is not found
                //then check with primary again as it might happen that node document has not been
                //replicated. This is required for case like SplitDocument where the SplitDoc is fetched with
                //maxCacheAge == Integer.MAX_VALUE which results in readPreference of secondary.
                //In such a case we know that document with such an id must exist
                //but possibly dut to replication lag it has not reached to secondary. So in that case read again
                //from primary
                obj = dbCollection.findOne(getByKeyQuery(key).get(), null, null, ReadPreference.primary());
            }
            if(obj == null){
                return null;
            }
            T doc = convertFromDBObject(collection, obj);
            if (doc != null) {
                doc.seal();
            }
            return doc;
        } finally {
            PERFLOG.end(start, 1, "findUncached on key={}, isSlaveOk={}", key,
                    isSlaveOk);
        }
    }

    @Nonnull
    @Override
    public <T extends Document> List<T> query(Collection<T> collection,
                                String fromKey,
                                String toKey,
                                int limit) {
        return query(collection, fromKey, toKey, null, 0, limit);
    }

    @Nonnull
    @Override
    public <T extends Document> List<T> query(Collection<T> collection,
                                              String fromKey,
                                              String toKey,
                                              String indexedProperty,
                                              long startValue,
                                              int limit) {
        boolean withLock = true;
        if (collection == Collection.NODES && indexedProperty != null) {
            long maxQueryTime;
            if (maxQueryTimeMS > 0) {
                maxQueryTime = Math.min(maxQueryTimeMS, maxLockedQueryTimeMS);
            } else {
                maxQueryTime = maxLockedQueryTimeMS;
            }
            try {
                return queryInternal(collection, fromKey, toKey, indexedProperty,
                        startValue, limit, maxQueryTime, true);
            } catch (MongoExecutionTimeoutException e) {
                LOG.info("query timed out after {} milliseconds and will be retried without lock {}",
                        maxQueryTime, Lists.newArrayList(fromKey, toKey, indexedProperty, startValue, limit));
                withLock = false;
            }
        }
        return queryInternal(collection, fromKey, toKey, indexedProperty,
                startValue, limit, maxQueryTimeMS, withLock);
    }

    @Nonnull
    <T extends Document> List<T> queryInternal(Collection<T> collection,
                                                       String fromKey,
                                                       String toKey,
                                                       String indexedProperty,
                                                       long startValue,
                                                       int limit,
                                                       long maxQueryTime,
                                                       boolean withLock) {
        log("query", fromKey, toKey, indexedProperty, startValue, limit);
        DBCollection dbCollection = getDBCollection(collection);
        QueryBuilder queryBuilder = QueryBuilder.start(Document.ID);
        queryBuilder.greaterThan(fromKey);
        queryBuilder.lessThan(toKey);

        DBObject hint = new BasicDBObject(NodeDocument.ID, 1);

        if (indexedProperty != null) {
            if (NodeDocument.DELETED_ONCE.equals(indexedProperty)) {
                if (startValue != 1) {
                    throw new DocumentStoreException(
                            "unsupported value for property " + 
                                    NodeDocument.DELETED_ONCE);
                }
                queryBuilder.and(indexedProperty);
                queryBuilder.is(true);
            } else {
                queryBuilder.and(indexedProperty);
                queryBuilder.greaterThanEquals(startValue);

                if (NodeDocument.MODIFIED_IN_SECS.equals(indexedProperty)
                        && canUseModifiedTimeIdx(startValue)) {
                    hint = new BasicDBObject(NodeDocument.MODIFIED_IN_SECS, -1);
                }
            }
        }
        DBObject query = queryBuilder.get();
        String parentId = Utils.getParentIdFromLowerLimit(fromKey);
        long lockTime = -1;
        final long start = PERFLOG.start();
        Lock lock = withLock ? nodeLocks.acquireExclusive(parentId != null ? parentId : "") : null;
        try {
            if (start != -1) {
                lockTime = System.currentTimeMillis() - start;
            }
            DBCursor cursor = dbCollection.find(query).sort(BY_ID_ASC);
            if (!disableIndexHint) {
                cursor.hint(hint);
            }
            if (maxQueryTime > 0) {
                // OAK-2614: set maxTime if maxQueryTimeMS > 0
                cursor.maxTime(maxQueryTime, TimeUnit.MILLISECONDS);
            }
            ReadPreference readPreference =
                    getMongoReadPreference(collection, parentId, getDefaultReadPreference(collection));

            if(readPreference.isSlaveOk()){
                LOG.trace("Routing call to secondary for fetching children from [{}] to [{}]", fromKey, toKey);
            }

            cursor.setReadPreference(readPreference);

            List<T> list;
            try {
                list = new ArrayList<T>();
                for (int i = 0; i < limit && cursor.hasNext(); i++) {
                    DBObject o = cursor.next();
                    T doc = convertFromDBObject(collection, o);
                    if (collection == Collection.NODES
                            && doc != null
                            && lock != null) {
                        nodesCache.putIfNewer((NodeDocument) doc);
                    }
                    list.add(doc);
                }
            } finally {
                cursor.close();
            }
            return list;
        } finally {
            if (lock != null) {
                lock.unlock();
            }
            PERFLOG.end(start, 1, "query for children from [{}] to [{}], lock:{}", fromKey, toKey, lockTime);
        }
    }

    boolean canUseModifiedTimeIdx(long modifiedTimeInSecs) {
        if (maxDeltaForModTimeIdxSecs < 0) {
            return false;
        }
        return (NodeDocument.getModifiedInSecs(getTime()) - modifiedTimeInSecs) <= maxDeltaForModTimeIdxSecs;
    }

    @Override
    public <T extends Document> void remove(Collection<T> collection, String key) {
        log("remove", key);
        DBCollection dbCollection = getDBCollection(collection);
        long start = PERFLOG.start();
        try {
            dbCollection.remove(getByKeyQuery(key).get());
        } catch (Exception e) {
            throw DocumentStoreException.convert(e, "Remove failed for " + key);
        } finally {
            invalidateCache(collection, key);
            PERFLOG.end(start, 1, "remove key={}", key);
        }
    }

    @Override
    public <T extends Document> void remove(Collection<T> collection, List<String> keys) {
        log("remove", keys);
        DBCollection dbCollection = getDBCollection(collection);
        long start = PERFLOG.start();
        try {
            for(List<String> keyBatch : Lists.partition(keys, IN_CLAUSE_BATCH_SIZE)){
                DBObject query = QueryBuilder.start(Document.ID).in(keyBatch).get();
                try {
                    dbCollection.remove(query);
                } catch (Exception e) {
                    throw DocumentStoreException.convert(e, "Remove failed for " + keyBatch);
                } finally {
                    if (collection == Collection.NODES) {
                        for (String key : keyBatch) {
                            invalidateCache(collection, key);
                        }
                    }
                }
            }
        } finally {
            PERFLOG.end(start, 1, "remove keys={}", keys);
        }
    }

    @Override
    public <T extends Document> int remove(Collection<T> collection,
                                           Map<String, Map<Key, Condition>> toRemove) {
        log("remove", toRemove);
        int num = 0;
        DBCollection dbCollection = getDBCollection(collection);
        long start = PERFLOG.start();
        try {
            List<String> batchIds = Lists.newArrayList();
            List<DBObject> batch = Lists.newArrayList();
            Iterator<Entry<String, Map<Key, Condition>>> it = toRemove.entrySet().iterator();
            while (it.hasNext()) {
                Entry<String, Map<Key, Condition>> entry = it.next();
                QueryBuilder query = createQueryForUpdate(
                        entry.getKey(), entry.getValue());
                batchIds.add(entry.getKey());
                batch.add(query.get());
                if (!it.hasNext() || batch.size() == IN_CLAUSE_BATCH_SIZE) {
                    DBObject q = new BasicDBObject();
                    q.put(QueryOperators.OR, batch);
                    try {
                        num += dbCollection.remove(q).getN();
                    } catch (Exception e) {
                        throw DocumentStoreException.convert(e, "Remove failed for " + batch);
                    } finally {
                        if (collection == Collection.NODES) {
                            invalidateCache(batchIds);
                        }
                    }
                    batchIds.clear();
                    batch.clear();
                }
            }
        } finally {
            PERFLOG.end(start, 1, "remove keys={}", toRemove);
        }
        return num;
    }

    @SuppressWarnings("unchecked")
    @CheckForNull
    private <T extends Document> T findAndModify(Collection<T> collection,
                                                 UpdateOp updateOp,
                                                 boolean upsert,
                                                 boolean checkConditions) {
        DBCollection dbCollection = getDBCollection(collection);
        // make sure we don't modify the original updateOp
        updateOp = updateOp.copy();
        DBObject update = createUpdate(updateOp);

        Lock lock = null;
        if (collection == Collection.NODES) {
            lock = nodeLocks.acquire(updateOp.getId());
        }
        final long start = PERFLOG.start();
        try {
            // get modCount of cached document
            Number modCount = null;
            T cachedDoc = null;
            if (collection == Collection.NODES) {
                cachedDoc = (T) nodesCache.getIfPresent(updateOp.getId());
                if (cachedDoc != null) {
                    modCount = cachedDoc.getModCount();
                }
            }

            // perform a conditional update with limited result
            // if we have a matching modCount
            if (modCount != null) {

                QueryBuilder query = createQueryForUpdate(updateOp.getId(),
                        updateOp.getConditions());
                query.and(Document.MOD_COUNT).is(modCount);

                WriteResult result = dbCollection.update(query.get(), update);
                if (result.getN() > 0) {
                    // success, update cached document
                    if (collection == Collection.NODES) {
                        NodeDocument newDoc = (NodeDocument) applyChanges(collection, cachedDoc, updateOp);
                        nodesCache.put(newDoc);
                    }
                    // return previously cached document
                    return cachedDoc;
                }
            }

            // conditional update failed or not possible
            // perform operation and get complete document
            QueryBuilder query = createQueryForUpdate(updateOp.getId(), updateOp.getConditions());
            DBObject oldNode = dbCollection.findAndModify(query.get(), null, null /*sort*/, false /*remove*/, update, false /*returnNew*/, upsert);
            if (checkConditions && oldNode == null) {
                return null;
            }
            T oldDoc = convertFromDBObject(collection, oldNode);
            if (oldDoc != null) {
                if (collection == Collection.NODES) {
                    NodeDocument newDoc = (NodeDocument) applyChanges(collection, oldDoc, updateOp);
                    nodesCache.put(newDoc);
                }
                oldDoc.seal();
            } else if (upsert) {
                if (collection == Collection.NODES) {
                    NodeDocument doc = (NodeDocument) customiser.newDocument(collection); 
                    UpdateUtils.applyChanges(doc, updateOp);
                    nodesCache.putIfAbsent(doc);
                }
            } else {
                // updateOp without conditions and not an upsert
                // this means the document does not exist
            }
            return oldDoc;
        } catch (Exception e) {
            throw DocumentStoreException.convert(e);
        } finally {
            if (lock != null) {
                lock.unlock();
            }
            PERFLOG.end(start, 1, "findAndModify [{}]", updateOp.getId());
        }
    }

    @CheckForNull
    @Override
    public <T extends Document> T createOrUpdate(Collection<T> collection, UpdateOp update)
            throws DocumentStoreException {
        log("createOrUpdate", update);
        UpdateUtils.assertUnconditional(update);
        T doc = findAndModify(collection, update, true, false);
        log("createOrUpdate returns ", doc);
        return doc;
    }

    @Override
    public <T extends Document> T findAndUpdate(Collection<T> collection, UpdateOp update)
            throws DocumentStoreException {
        log("findAndUpdate", update);
        T doc = findAndModify(collection, update, false, true);
        log("findAndUpdate returns ", doc);
        return doc;
    }

    @Override
    public <T extends Document> boolean create(Collection<T> collection, List<UpdateOp> updateOps) {
        log("create", updateOps);
        List<T> docs = new ArrayList<T>();
        DBObject[] inserts = new DBObject[updateOps.size()];

        for (int i = 0; i < updateOps.size(); i++) {
            inserts[i] = new BasicDBObject();
            UpdateOp update = updateOps.get(i);
            UpdateUtils.assertUnconditional(update);
            T target = customiser.newDocument(collection);
            UpdateUtils.applyChanges(target, update);
            docs.add(target);
            for (Entry<Key, Operation> entry : update.getChanges().entrySet()) {
                Key k = entry.getKey();
                Operation op = entry.getValue();
                switch (op.type) {
                    case SET:
                    case MAX:
                    case INCREMENT: {
                        inserts[i].put(k.toString(), op.value);
                        break;
                    }
                    case SET_MAP_ENTRY: {
                        Revision r = k.getRevision();
                        if (r == null) {
                            throw new IllegalStateException(
                                    "SET_MAP_ENTRY must not have null revision");
                        }
                        DBObject value = (DBObject) inserts[i].get(k.getName());
                        if (value == null) {
                            value = new RevisionEntry(r, op.value);
                            inserts[i].put(k.getName(), value);
                        } else if (value.keySet().size() == 1) {
                            String key = value.keySet().iterator().next();
                            Object val = value.get(key);
                            value = new BasicDBObject(key, val);
                            value.put(r.toString(), op.value);
                            inserts[i].put(k.getName(), value);
                        } else {
                            value.put(r.toString(), op.value);
                        }
                        break;
                    }
                    case REMOVE_MAP_ENTRY:
                        // nothing to do for new entries
                        break;
                }
            }
            if (!inserts[i].containsField(Document.MOD_COUNT)) {
                inserts[i].put(Document.MOD_COUNT, 1L);
                target.put(Document.MOD_COUNT, 1L);
            }
        }

        DBCollection dbCollection = getDBCollection(collection);
        final long start = PERFLOG.start();
        try {
            try {
                dbCollection.insert(inserts);
                if (collection == Collection.NODES) {
                    for (T doc : docs) {
                        nodesCache.putIfAbsent((NodeDocument) doc);
                    }
                }
                return true;
            } catch (MongoException e) {
                return false;
            }
        } finally {
            PERFLOG.end(start, 1, "create");
        }
    }

    @Override
    public <T extends Document> void update(Collection<T> collection,
                                            List<String> keys,
                                            UpdateOp updateOp) {
        log("update", keys, updateOp);
        UpdateUtils.assertUnconditional(updateOp);
        DBCollection dbCollection = getDBCollection(collection);
        QueryBuilder query = QueryBuilder.start(Document.ID).in(keys);
        // make sure we don't modify the original updateOp
        updateOp = updateOp.copy();
        DBObject update = createUpdate(updateOp);
        final long start = PERFLOG.start();
        try {
            Map<String, NodeDocument> cachedDocs = Collections.emptyMap();
            if (collection == Collection.NODES) {
                cachedDocs = Maps.newHashMap();
                for (String key : keys) {
                    cachedDocs.put(key, nodesCache.getIfPresent(key));
                }
            }
            try {
                dbCollection.update(query.get(), update, false, true);
                if (collection == Collection.NODES) {
                    // update cache
                    for (Entry<String, NodeDocument> entry : cachedDocs.entrySet()) {
                        // the cachedDocs is not empty, so the collection = NODES
                        Lock lock = nodeLocks.acquire(entry.getKey());
                        try {
                            if (entry.getValue() == null || entry.getValue() == NodeDocument.NULL) {
                                // make sure concurrently loaded document is
                                // invalidated
                                nodesCache.invalidate(entry.getKey());
                            } else {
                                NodeDocument newDoc = applyChanges(Collection.NODES, entry.getValue(), updateOp.shallowCopy(entry.getKey()));
                                nodesCache.replaceCachedDocument(entry.getValue(), newDoc);
                            }
                        } finally {
                            lock.unlock();
                        }
                    }
                }
            } catch (MongoException e) {
                throw DocumentStoreException.convert(e);
            }
        } finally {
            PERFLOG.end(start, 1, "update");
        }
    }

    DocumentReadPreference getReadPreference(int maxCacheAge){
        if(maxCacheAge >= 0 && maxCacheAge < maxReplicationLagMillis) {
            return DocumentReadPreference.PRIMARY;
        } else if(maxCacheAge == Integer.MAX_VALUE){
            return DocumentReadPreference.PREFER_SECONDARY;
        } else {
           return DocumentReadPreference.PREFER_SECONDARY_IF_OLD_ENOUGH;
        }
    }

    DocumentReadPreference getDefaultReadPreference(Collection col){
        return col == Collection.NODES ? DocumentReadPreference.PREFER_SECONDARY_IF_OLD_ENOUGH : DocumentReadPreference.PRIMARY;
    }

    <T extends Document> ReadPreference getMongoReadPreference(Collection<T> collection,
                                                               String parentId,
                                                               DocumentReadPreference preference) {
        switch(preference){
            case PRIMARY:
                return ReadPreference.primary();
            case PREFER_PRIMARY :
                return ReadPreference.primaryPreferred();
            case PREFER_SECONDARY :
                return getConfiguredReadPreference(collection);
            case PREFER_SECONDARY_IF_OLD_ENOUGH:
                if(collection != Collection.NODES){
                    return ReadPreference.primary();
                }

                // read from primary unless parent has not been modified
                // within replication lag period
                ReadPreference readPreference = ReadPreference.primary();
                if (parentId != null) {
                    long replicationSafeLimit = getTime() - maxReplicationLagMillis;
                    NodeDocument cachedDoc = nodesCache.getIfPresent(parentId);
                    // FIXME: this is not quite accurate, because ancestors
                    // are updated in a background thread (_lastRev). We
                    // will need to revise this for low maxReplicationLagMillis
                    // values
                    if (cachedDoc != null && !cachedDoc.hasBeenModifiedSince(replicationSafeLimit)) {

                        //If parent has been modified loooong time back then there children
                        //would also have not be modified. In that case we can read from secondary
                        readPreference = getConfiguredReadPreference(collection);
                    }
                }
                return readPreference;
            default:
                throw new IllegalArgumentException("Unsupported usage " + preference);
        }
    }

    /**
     * Retrieves the ReadPreference specified for the Mongo DB in use irrespective of
     * DBCollection. Depending on deployments the user can tweak the default references
     * to read from secondary and in that also tag secondaries
     *
     * @return db level ReadPreference
     */
    ReadPreference getConfiguredReadPreference(Collection collection){
        return getDBCollection(collection).getReadPreference();
    }

    @CheckForNull
    protected <T extends Document> T convertFromDBObject(@Nonnull Collection<T> collection,
                                                         @Nullable DBObject n) {
        T copy = null;
        if (n != null) {
            copy = customiser.newDocument(collection);
            for (String key : n.keySet()) {
                Object o = n.get(key);
                if (o instanceof String) {
                    copy.put(key, o);
                } else if (o instanceof Long) {
                    copy.put(key, o);
                } else if (o instanceof Integer) {
                    copy.put(key, o);
                } else if (o instanceof Boolean) {
                    copy.put(key, o);
                } else if (o instanceof BasicDBObject) {
                    copy.put(key, convertMongoMap((BasicDBObject) o));
                }
            }
        }
        return copy;
    }

    @Nonnull
    private Map<Revision, Object> convertMongoMap(@Nonnull BasicDBObject obj) {
        Map<Revision, Object> map = new TreeMap<Revision, Object>(StableRevisionComparator.REVERSE);
        for (Map.Entry<String, Object> entry : obj.entrySet()) {
            map.put(Revision.fromString(entry.getKey()), entry.getValue());
        }
        return map;
    }

    <T extends Document> DBCollection getDBCollection(Collection<T> collection) {
        if (collection == Collection.NODES) {
            return nodes;
        } else if (collection == Collection.CLUSTER_NODES) {
            return clusterNodes;
        } else if (collection == Collection.SETTINGS) {
            return settings;
        } else if (collection == Collection.JOURNAL) {
            return journal;
        } else {
            throw new IllegalArgumentException(
                    "Unknown collection: " + collection.toString());
        }
    }

    private static QueryBuilder getByKeyQuery(String key) {
        return QueryBuilder.start(Document.ID).is(key);
    }

    @Override
    public void dispose() {
        nodes.getDB().getMongo().close();
        try {
            nodesCache.close();
        } catch (IOException e) {
            LOG.warn("Error occurred while closing Off Heap Cache", e);
        }
    }

    @Override
    public CacheStats getCacheStats() {
        return nodesCache.getCacheStats();
    }

    @Override
    public Map<String, String> getMetadata() {
        return metadata;
    }
    
    @Override
    public void setDocumentCreationCustomiser(DocumentCreationCustomiser customiser) {

        this.customiser = customiser;
    }

    long getMaxDeltaForModTimeIdxSecs() {
        return maxDeltaForModTimeIdxSecs;
    }

    boolean getDisableIndexHint() {
        return disableIndexHint;
    }

    private static void log(String message, Object... args) {
        if (LOG.isDebugEnabled()) {
            String argList = Arrays.toString(args);
            if (argList.length() > 10000) {
                argList = argList.length() + ": " + argList;
            }
            LOG.debug(message + argList);
        }
    }

    @Override
    public <T extends Document> T getIfCached(Collection<T> collection, String key) {
        if (collection != Collection.NODES) {
            return null;
        }
        @SuppressWarnings("unchecked")
        T doc = (T) nodesCache.getIfPresent(key);
        return doc;
    }

<<<<<<< HEAD
    /**
     * Applies an update to the nodes cache. This method does not acquire
     * a lock for the document. The caller must ensure it holds a lock for
     * the updated document. See striped {@link #locks}.
     *
     * @param <T> the document type.
     * @param collection the document collection.
     * @param oldDoc the old document.
     * @param updateOp the update operation.
     */
    private <T extends Document> void updateCache(@Nonnull Collection<T> collection,
                                                  @Nonnull T oldDoc,
                                                  @Nonnull UpdateOp updateOp) {
        // cache the new document
        if (collection == Collection.NODES) {
            checkNotNull(oldDoc);
            checkNotNull(updateOp);
            // we can only update the cache based on the oldDoc if we
            // still have the oldDoc in the cache, otherwise we may
            // update the cache with an outdated document
            CacheValue key = new StringValue(updateOp.getId());
            NodeDocument cached = nodesCache.getIfPresent(key);
            if (cached == null) {
                // cannot use oldDoc to update cache
                return;
            }

            // check if the currently cached document matches oldDoc
            if (Objects.equal(cached.getModCount(), oldDoc.getModCount())) {
                NodeDocument newDoc = (NodeDocument) customiser.newDocument(collection);
                oldDoc.deepCopy(newDoc);

                UpdateUtils.applyChanges(newDoc, updateOp);
                newDoc.seal();

                nodesCache.put(key, newDoc);
            } else {
                // the cache entry was modified by some other thread in
                // the meantime. the updated cache entry may or may not
                // include this update. we cannot just apply our update
                // on top of the cached entry.
                // therefore we must invalidate the cache entry
                nodesCache.invalidate(key);
            }
        }
    }

    /**
     * Adds a document to the {@link #nodesCache} iff there is no document
     * in the cache with the document key. This method does not acquire a lock
     * from {@link #locks}! The caller must ensure a lock is held for the
     * given document.
     *
     * @param doc the document to add to the cache.
     * @return either the given <code>doc</code> or the document already present
     *          in the cache.
     */
    @Nonnull
    private NodeDocument addToCache(@Nonnull final NodeDocument doc) {
        if (doc == NodeDocument.NULL) {
            throw new IllegalArgumentException("doc must not be NULL document");
        }
        doc.seal();
        // make sure we only cache the document if it wasn't
        // changed and cached by some other thread in the
        // meantime. That is, use get() with a Callable,
        // which is only used when the document isn't there
        try {
            CacheValue key = new StringValue(doc.getId());
            for (;;) {
                NodeDocument cached = nodesCache.get(key,
                        new Callable<NodeDocument>() {
                    @Override
                    public NodeDocument call() {
                        return doc;
                    }
                });
                if (cached != NodeDocument.NULL) {
                    return cached;
                } else {
                    nodesCache.invalidate(key);
                }
            }
        } catch (ExecutionException e) {
            // will never happen because call() just returns
            // the already available doc
            throw new IllegalStateException(e);
        }
    }

    /**
     * Unconditionally puts a document into the cache if {@code collection} is
     * {@link Collection#NODES}. The document put into the cache is
     * {@code oldDoc} with the {@code updateOp} applied. This method does not
     * acquire a lock from {@link #locks}! The caller must ensure a lock is held
     * for the given document.
     *
     * @param collection the collection where oldDoc belongs to.
     * @param oldDoc how the document looked before the update.
     * @param updateOp the update just applied to the document.
     */
    private <T extends Document> void putToCache(@Nonnull Collection<T> collection,
                                                 @Nonnull T oldDoc,
                                                 @Nonnull UpdateOp updateOp) {
        if (collection == Collection.NODES) {
            CacheValue key = new StringValue(oldDoc.getId());
            NodeDocument newDoc = (NodeDocument) customiser.newDocument(collection) ;
            oldDoc.deepCopy(newDoc);
            UpdateUtils.applyChanges(newDoc, updateOp);
            newDoc.seal();
            nodesCache.put(key, newDoc);
        }
    }

=======
>>>>>>> ab1a0cc2
    @Nonnull
    private static QueryBuilder createQueryForUpdate(String key,
                                                     Map<Key, Condition> conditions) {
        QueryBuilder query = getByKeyQuery(key);

        for (Entry<Key, Condition> entry : conditions.entrySet()) {
            Key k = entry.getKey();
            Condition c = entry.getValue();
            switch (c.type) {
                case EXISTS:
                    query.and(k.toString()).exists(c.value);
                    break;
                case EQUALS:
                    query.and(k.toString()).is(c.value);
                    break;
                case NOTEQUALS:
                    query.and(k.toString()).notEquals(c.value);
                    break;
            }
        }

        return query;
    }

    /**
     * Creates a MongoDB update object from the given UpdateOp.
     *
     * @param updateOp the update op.
     * @return the DBObject.
     */
    @Nonnull
    private static DBObject createUpdate(UpdateOp updateOp) {
        BasicDBObject setUpdates = new BasicDBObject();
        BasicDBObject maxUpdates = new BasicDBObject();
        BasicDBObject incUpdates = new BasicDBObject();
        BasicDBObject unsetUpdates = new BasicDBObject();

        // always increment modCount
        updateOp.increment(Document.MOD_COUNT, 1);

        // other updates
        for (Entry<Key, Operation> entry : updateOp.getChanges().entrySet()) {
            Key k = entry.getKey();
            if (k.getName().equals(Document.ID)) {
                // avoid exception "Mod on _id not allowed"
                continue;
            }
            Operation op = entry.getValue();
            switch (op.type) {
                case SET:
                case SET_MAP_ENTRY: {
                    setUpdates.append(k.toString(), op.value);
                    break;
                }
                case MAX: {
                    maxUpdates.append(k.toString(), op.value);
                    break;
                }
                case INCREMENT: {
                    incUpdates.append(k.toString(), op.value);
                    break;
                }
                case REMOVE_MAP_ENTRY: {
                    unsetUpdates.append(k.toString(), "1");
                    break;
                }
            }
        }

        BasicDBObject update = new BasicDBObject();
        if (!setUpdates.isEmpty()) {
            update.append("$set", setUpdates);
        }
        if (!maxUpdates.isEmpty()) {
            update.append("$max", maxUpdates);
        }
        if (!incUpdates.isEmpty()) {
            update.append("$inc", incUpdates);
        }
        if (!unsetUpdates.isEmpty()) {
            update.append("$unset", unsetUpdates);
        }

        return update;
    }

    @Nonnull
    private <T extends Document> T applyChanges(Collection<T> collection, T oldDoc, UpdateOp update) {
        T doc = collection.newDocument(this);
        oldDoc.deepCopy(doc);
        UpdateUtils.applyChanges(doc, update);
        doc.seal();
        return doc;
    }

    @Override
    public void setReadWriteMode(String readWriteMode) {
        if (readWriteMode == null || readWriteMode.equals(lastReadWriteMode)) {
            return;
        }
        lastReadWriteMode = readWriteMode;
        try {
            String rwModeUri = readWriteMode;
            if(!readWriteMode.startsWith("mongodb://")){
                rwModeUri = String.format("mongodb://localhost/?%s", readWriteMode);
            }
            MongoClientURI uri = new MongoClientURI(rwModeUri);
            ReadPreference readPref = uri.getOptions().getReadPreference();

            if (!readPref.equals(nodes.getReadPreference())) {
                nodes.setReadPreference(readPref);
                LOG.info("Using ReadPreference {} ",readPref);
            }

            WriteConcern writeConcern = uri.getOptions().getWriteConcern();
            if (!writeConcern.equals(nodes.getWriteConcern())) {
                nodes.setWriteConcern(writeConcern);
                LOG.info("Using WriteConcern " + writeConcern);
            }
        } catch (Exception e) {
            LOG.error("Error setting readWriteMode " + readWriteMode, e);
        }
    }

    private long getTime() {
        return clock.getTime();
    }

    void setClock(Clock clock) {
        this.clock = clock;
    }

    void setMaxLockedQueryTimeMS(long maxLockedQueryTimeMS) {
        this.maxLockedQueryTimeMS = maxLockedQueryTimeMS;
    }

    void resetLockAcquisitionCount() {
        nodeLocks.resetLockAcquisitionCount();
    }

    long getLockAcquisitionCount() {
        return nodeLocks.getLockAcquisitionCount();
    }

    NodeDocumentCache getNodeDocumentCache() {
        return nodesCache;
    }

    @Override
    public long determineServerTimeDifferenceMillis() {
        // the assumption is that the network delay from this instance
        // to the server, and from the server back to this instance
        // are (more or less) equal.
        // taking this assumption into account allows to remove
        // the network delays from the picture: the difference
        // between end and start time is exactly this network
        // delay (plus some server time, but that's neglected).
        // so if the clocks are in perfect sync and the above
        // mentioned assumption holds, then the server time should
        // be exactly at the midPoint between start and end.
        // this should allow a more accurate picture of the diff.
        final long start = System.currentTimeMillis();
        // assumption here: server returns UTC - ie the returned
        // date object is correctly taking care of time zones.
        final Date serverLocalTime = db.command("serverStatus").getDate("localTime");
        final long end = System.currentTimeMillis();

        final long midPoint = (start + end) / 2;
        final long serverLocalTimeMillis = serverLocalTime.getTime();

        // the difference should be
        // * positive when local instance is ahead
        // * and negative when the local instance is behind
        final long diff = midPoint - serverLocalTimeMillis;

        return diff;
    }

    private static class InvalidationResult implements CacheInvalidationStats {
        int invalidationCount;
        int upToDateCount;
        int cacheSize;
        int queryCount;
        int cacheEntriesProcessedCount;

        @Override
        public String toString() {
            return "InvalidationResult{" +
                    "invalidationCount=" + invalidationCount +
                    ", upToDateCount=" + upToDateCount +
                    ", cacheSize=" + cacheSize +
                    ", queryCount=" + queryCount +
                    ", cacheEntriesProcessedCount=" + cacheEntriesProcessedCount +
                    '}';
        }

        @Override
        public String summaryReport() {
            return toString();
        }
    }
}<|MERGE_RESOLUTION|>--- conflicted
+++ resolved
@@ -1111,123 +1111,6 @@
         return doc;
     }
 
-<<<<<<< HEAD
-    /**
-     * Applies an update to the nodes cache. This method does not acquire
-     * a lock for the document. The caller must ensure it holds a lock for
-     * the updated document. See striped {@link #locks}.
-     *
-     * @param <T> the document type.
-     * @param collection the document collection.
-     * @param oldDoc the old document.
-     * @param updateOp the update operation.
-     */
-    private <T extends Document> void updateCache(@Nonnull Collection<T> collection,
-                                                  @Nonnull T oldDoc,
-                                                  @Nonnull UpdateOp updateOp) {
-        // cache the new document
-        if (collection == Collection.NODES) {
-            checkNotNull(oldDoc);
-            checkNotNull(updateOp);
-            // we can only update the cache based on the oldDoc if we
-            // still have the oldDoc in the cache, otherwise we may
-            // update the cache with an outdated document
-            CacheValue key = new StringValue(updateOp.getId());
-            NodeDocument cached = nodesCache.getIfPresent(key);
-            if (cached == null) {
-                // cannot use oldDoc to update cache
-                return;
-            }
-
-            // check if the currently cached document matches oldDoc
-            if (Objects.equal(cached.getModCount(), oldDoc.getModCount())) {
-                NodeDocument newDoc = (NodeDocument) customiser.newDocument(collection);
-                oldDoc.deepCopy(newDoc);
-
-                UpdateUtils.applyChanges(newDoc, updateOp);
-                newDoc.seal();
-
-                nodesCache.put(key, newDoc);
-            } else {
-                // the cache entry was modified by some other thread in
-                // the meantime. the updated cache entry may or may not
-                // include this update. we cannot just apply our update
-                // on top of the cached entry.
-                // therefore we must invalidate the cache entry
-                nodesCache.invalidate(key);
-            }
-        }
-    }
-
-    /**
-     * Adds a document to the {@link #nodesCache} iff there is no document
-     * in the cache with the document key. This method does not acquire a lock
-     * from {@link #locks}! The caller must ensure a lock is held for the
-     * given document.
-     *
-     * @param doc the document to add to the cache.
-     * @return either the given <code>doc</code> or the document already present
-     *          in the cache.
-     */
-    @Nonnull
-    private NodeDocument addToCache(@Nonnull final NodeDocument doc) {
-        if (doc == NodeDocument.NULL) {
-            throw new IllegalArgumentException("doc must not be NULL document");
-        }
-        doc.seal();
-        // make sure we only cache the document if it wasn't
-        // changed and cached by some other thread in the
-        // meantime. That is, use get() with a Callable,
-        // which is only used when the document isn't there
-        try {
-            CacheValue key = new StringValue(doc.getId());
-            for (;;) {
-                NodeDocument cached = nodesCache.get(key,
-                        new Callable<NodeDocument>() {
-                    @Override
-                    public NodeDocument call() {
-                        return doc;
-                    }
-                });
-                if (cached != NodeDocument.NULL) {
-                    return cached;
-                } else {
-                    nodesCache.invalidate(key);
-                }
-            }
-        } catch (ExecutionException e) {
-            // will never happen because call() just returns
-            // the already available doc
-            throw new IllegalStateException(e);
-        }
-    }
-
-    /**
-     * Unconditionally puts a document into the cache if {@code collection} is
-     * {@link Collection#NODES}. The document put into the cache is
-     * {@code oldDoc} with the {@code updateOp} applied. This method does not
-     * acquire a lock from {@link #locks}! The caller must ensure a lock is held
-     * for the given document.
-     *
-     * @param collection the collection where oldDoc belongs to.
-     * @param oldDoc how the document looked before the update.
-     * @param updateOp the update just applied to the document.
-     */
-    private <T extends Document> void putToCache(@Nonnull Collection<T> collection,
-                                                 @Nonnull T oldDoc,
-                                                 @Nonnull UpdateOp updateOp) {
-        if (collection == Collection.NODES) {
-            CacheValue key = new StringValue(oldDoc.getId());
-            NodeDocument newDoc = (NodeDocument) customiser.newDocument(collection) ;
-            oldDoc.deepCopy(newDoc);
-            UpdateUtils.applyChanges(newDoc, updateOp);
-            newDoc.seal();
-            nodesCache.put(key, newDoc);
-        }
-    }
-
-=======
->>>>>>> ab1a0cc2
     @Nonnull
     private static QueryBuilder createQueryForUpdate(String key,
                                                      Map<Key, Condition> conditions) {
