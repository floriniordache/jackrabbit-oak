--- conflicted
+++ resolved
@@ -211,18 +211,11 @@
                 .put("version", version)
                 .build();
 
-<<<<<<< HEAD
+        this.db = db;        
         nodes = getCollection(db, Collection.NODES);
         clusterNodes = getCollection(db, Collection.CLUSTER_NODES);
         settings = getCollection(db, Collection.SETTINGS);
         journal = getCollection(db, Collection.JOURNAL);
-=======
-        this.db = db;
-        nodes = db.getCollection(Collection.NODES.toString());
-        clusterNodes = db.getCollection(Collection.CLUSTER_NODES.toString());
-        settings = db.getCollection(Collection.SETTINGS.toString());
-        journal = db.getCollection(Collection.JOURNAL.toString());
->>>>>>> 4281fbfd
 
         maxReplicationLagMillis = builder.getMaxReplicationLagMillis();
 
