--- conflicted
+++ resolved
@@ -59,6 +59,8 @@
 
     private CompiledPermissions compiledPermissions;
 
+    private MountInfoProvider mountInfoProvider;
+
     private Root immutableRoot;
 
     public PermissionProviderImpl(@Nonnull Root root, @Nonnull String workspaceName,
@@ -72,18 +74,15 @@
         this.principals = principals;
         this.restrictionProvider = restrictionProvider;
         this.options = options;
+        this.mountInfoProvider = mountInfoProvider;
         this.ctx = ctx;
 
         immutableRoot = RootFactory.createReadOnlyRoot(root);
-<<<<<<< HEAD
-
         if (PermissionUtil.isAdminOrSystem(principals, options)) {
             compiledPermissions = AllPermissions.getInstance();
         } else {
             compiledPermissions = CompiledPermissionImpl.create(immutableRoot, workspaceName, principals, restrictionProvider, options, ctx, mountInfoProvider);
         }
-=======
->>>>>>> c6b42e59
     }
 
     @Override
@@ -170,7 +169,7 @@
             if (PermissionUtil.isAdminOrSystem(principals, options)) {
                 cp = AllPermissions.getInstance();
             } else {
-                cp = CompiledPermissionImpl.create(immutableRoot, workspaceName, principals, restrictionProvider, options, ctx);
+                cp = CompiledPermissionImpl.create(immutableRoot, workspaceName, principals, restrictionProvider, options, ctx, mountInfoProvider);
             }
             compiledPermissions = cp;
         }
