--- conflicted
+++ resolved
@@ -916,16 +916,8 @@
                 for (UpdateOp update : chunks) {
                     maintainUpdateStats(collection, update.getId());
                     UpdateUtils.assertUnconditional(update);
-<<<<<<< HEAD
                     T doc = customiser.newDocument(collection);
-                    update.increment(MODCOUNT, 1);
-                    if (hasChangesToCollisions(update)) {
-                        update.increment(COLLISIONSMODCOUNT, 1);
-                    }
-=======
-                    T doc = collection.newDocument(this);
                     addUpdateCounters(update);
->>>>>>> ab1a0cc2
                     UpdateUtils.applyChanges(doc, update);
                     if (!update.getId().equals(doc.getId())) {
                         throw new DocumentStoreException("ID mismatch - UpdateOp: " + update.getId() + ", ID property: "
@@ -1060,15 +1052,9 @@
         }
     }
 
-<<<<<<< HEAD
-    @CheckForNull
-    private <T extends Document> T applyChanges(Collection<T> collection, T oldDoc, UpdateOp update, boolean checkConditions) {
-        T doc = customiser.newDocument(collection);
-=======
     @Nonnull
     private <T extends Document> T createNewDocument(Collection<T> collection, T oldDoc, UpdateOp update) {
-        T doc = collection.newDocument(this);
->>>>>>> ab1a0cc2
+        T doc = customiser.newDocument(collection);
         oldDoc.deepCopy(doc);
         UpdateUtils.applyChanges(doc, update);
         doc.seal();
