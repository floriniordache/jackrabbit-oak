<?xml version="1.0" encoding="UTF-8"?>

<!--
   Licensed to the Apache Software Foundation (ASF) under one or more
   contributor license agreements.  See the NOTICE file distributed with
   this work for additional information regarding copyright ownership.
   The ASF licenses this file to You under the Apache License, Version 2.0
   (the "License"); you may not use this file except in compliance with
   the License.  You may obtain a copy of the License at

       http://www.apache.org/licenses/LICENSE-2.0

   Unless required by applicable law or agreed to in writing, software
   distributed under the License is distributed on an "AS IS" BASIS,
   WITHOUT WARRANTIES OR CONDITIONS OF ANY KIND, either express or implied.
   See the License for the specific language governing permissions and
   limitations under the License.
  -->

<project xmlns="http://maven.apache.org/POM/4.0.0" xmlns:xsi="http://www.w3.org/2001/XMLSchema-instance" xsi:schemaLocation="http://maven.apache.org/POM/4.0.0 http://maven.apache.org/maven-v4_0_0.xsd ">
  <modelVersion>4.0.0</modelVersion>

  <parent>
    <groupId>org.apache</groupId>
    <artifactId>apache</artifactId>
    <version>10</version>
    <relativePath />
  </parent>

  <groupId>org.apache.jackrabbit</groupId>
  <artifactId>oak-parent</artifactId>
  <name>Oak Parent POM</name>
<<<<<<< HEAD
  <version>0.5-SNAPSHOT</version>
=======
  <version>0.4</version>
>>>>>>> 90f21135
  <packaging>pom</packaging>

  <properties>
    <test.opts>-Xmx256m -XX:MaxPermSize=32m</test.opts>
    <skip.deployment>false</skip.deployment>
    <known.issues />
    <project.reporting.outputEncoding>
      ${project.build.sourceEncoding}
    </project.reporting.outputEncoding>
    <jackrabbit.version>2.5.1</jackrabbit.version>
    <guava.version>12.0.1</guava.version>
  </properties>

  <issueManagement>
    <system>Jira</system>
    <url>http://issues.apache.org/jira/browse/OAK</url>
  </issueManagement>

  <url>http://jackrabbit.apache.org/</url>
  <inceptionYear>2012</inceptionYear>
  <description>
    The goal of the Oak effort within the Apache Jackrabbit™ project is
    to implement a scalable and performant hierarchical content repository
    for use as the foundation of modern world-class web sites and other
    demanding content applications.
  </description>

  <build>
    <pluginManagement>
      <plugins>
        <plugin>
          <artifactId>maven-compiler-plugin</artifactId>
          <configuration>
            <target>1.6</target>
            <source>1.6</source>
          </configuration>
        </plugin>
        <plugin>
          <artifactId>maven-javadoc-plugin</artifactId>
          <configuration>
            <source>1.6</source>
            <links>
              <link>http://docs.oracle.com/javase/6/docs/api/</link>
            </links>
          </configuration>
        </plugin>
        <plugin>
          <groupId>org.apache.felix</groupId>
          <artifactId>maven-bundle-plugin</artifactId>
          <version>2.3.7</version>
          <extensions>true</extensions>
        </plugin>
        <plugin>
          <groupId>org.apache.felix</groupId>
          <artifactId>maven-scr-plugin</artifactId>
          <version>1.7.4</version>
          <executions>
            <execution>
              <id>generate-scr-scrdescriptor</id>
              <goals>
                <goal>scr</goal>
              </goals>
            </execution>
          </executions>
        </plugin>
        <plugin>
          <artifactId>maven-deploy-plugin</artifactId>
          <configuration>
            <skip>${skip.deployment}</skip>
          </configuration>
        </plugin>
        <plugin>
          <groupId>org.apache.rat</groupId>
          <artifactId>apache-rat-plugin</artifactId>
          <version>0.8</version>
        </plugin>
        <plugin>
          <artifactId>maven-surefire-plugin</artifactId>
          <configuration>
            <argLine>${test.opts}</argLine>
            <systemPropertyVariables>
              <known.issues>${known.issues}</known.issues>
            </systemPropertyVariables>
          </configuration>
        </plugin>
        <plugin>
          <artifactId>maven-failsafe-plugin</artifactId>
          <version>2.12</version>
          <configuration>
            <argLine>${test.opts}</argLine>
            <systemPropertyVariables>
              <known.issues>${known.issues}</known.issues>
            </systemPropertyVariables>
          </configuration>
        </plugin>
          <plugin>
            <artifactId>maven-checkstyle-plugin</artifactId>
            <version>2.9.1</version>
          </plugin>
          <plugin>
            <groupId>org.codehaus.mojo</groupId>
            <artifactId>findbugs-maven-plugin</artifactId>
            <version>2.5.1</version>
          </plugin>
        <!-- This plugin's configuration is used to store Eclipse m2e      -->
        <!-- settings only. It has no influence on the Maven build itself. -->
        <plugin>
          <groupId>org.eclipse.m2e</groupId>
          <artifactId>lifecycle-mapping</artifactId>
          <version>1.0.0</version>
          <configuration>
            <lifecycleMappingMetadata>
              <pluginExecutions>
                <pluginExecution>
                  <pluginExecutionFilter>
                    <groupId>org.apache.felix</groupId>
                    <artifactId>maven-scr-plugin</artifactId>
                    <versionRange>[1.7.4,)</versionRange>
                    <goals>
                      <goal>scr</goal>
                    </goals>
                  </pluginExecutionFilter>
                  <action>
                    <execute />
                  </action>
                </pluginExecution>
              </pluginExecutions>
            </lifecycleMappingMetadata>
          </configuration>
        </plugin>
      </plugins>
    </pluginManagement>
  </build>

  <dependencyManagement>
    <dependencies>
      <dependency>
        <groupId>org.osgi</groupId>
        <artifactId>org.osgi.core</artifactId>
        <version>4.2.0</version>
      </dependency>
      <dependency>
        <groupId>org.osgi</groupId>
        <artifactId>org.osgi.compendium</artifactId>
        <version>4.2.0</version>
      </dependency>
      <dependency>
        <groupId>biz.aQute</groupId>
        <artifactId>bndlib</artifactId>
        <version>1.50.0</version>
      </dependency>
      <dependency>
        <groupId>org.apache.felix</groupId>
        <artifactId>org.apache.felix.scr.annotations</artifactId>
        <version>1.6.0</version>
      </dependency>
      <dependency>
        <groupId>junit</groupId>
        <artifactId>junit</artifactId>
        <version>4.10</version>
      </dependency>
    </dependencies>
  </dependencyManagement>

  <profiles>
    <profile>
      <id>integrationTesting</id>
      <activation>
        <property>
          <name>env.OAK_INTEGRATION_TESTING</name>
        </property>
      </activation>
      <build>
        <plugins>
          <plugin>
            <artifactId>maven-failsafe-plugin</artifactId>
            <executions>
              <execution>
                <goals>
                  <goal>integration-test</goal>
                  <goal>verify</goal>
                </goals>
              </execution>
            </executions>
          </plugin>
        </plugins>
      </build>
    </profile>
    <profile>
      <id>pedantic</id>
      <build>
        <plugins>
          <plugin>
            <groupId>org.apache.rat</groupId>
            <artifactId>apache-rat-plugin</artifactId>
            <executions>
              <execution>
                <phase>verify</phase>
                <goals>
                  <goal>check</goal>
                </goals>
              </execution>
            </executions>
          </plugin>
          <plugin>
            <artifactId>maven-checkstyle-plugin</artifactId>
            <configuration>
              <failOnViolation>false</failOnViolation>
            </configuration>
            <executions>
              <execution>
                <goals>
                  <goal>check</goal>
                </goals>
              </execution>
            </executions>
          </plugin>
          <plugin>
            <groupId>org.codehaus.mojo</groupId>
            <artifactId>findbugs-maven-plugin</artifactId>
            <configuration>
              <failOnError>false</failOnError>
            </configuration>
            <executions>
              <execution>
                <goals>
                  <goal>check</goal>
                </goals>
              </execution>
            </executions>
          </plugin>
        </plugins>
      </build>
    </profile>
  </profiles>


  <scm>
    <connection>scm:svn:http://svn.apache.org/repos/asf/maven/pom/tags/jackrabbit-oak-0.4/oak-parent</connection>
    <developerConnection>scm:svn:https://svn.apache.org/repos/asf/maven/pom/tags/jackrabbit-oak-0.4/oak-parent</developerConnection>
    <url>http://svn.apache.org/viewvc/maven/pom/tags/jackrabbit-oak-0.4/oak-parent</url>
  </scm>
</project><|MERGE_RESOLUTION|>--- conflicted
+++ resolved
@@ -30,11 +30,7 @@
   <groupId>org.apache.jackrabbit</groupId>
   <artifactId>oak-parent</artifactId>
   <name>Oak Parent POM</name>
-<<<<<<< HEAD
-  <version>0.5-SNAPSHOT</version>
-=======
   <version>0.4</version>
->>>>>>> 90f21135
   <packaging>pom</packaging>
 
   <properties>
