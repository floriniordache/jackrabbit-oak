<?xml version="1.0" encoding="UTF-8"?>

<!--
   Licensed to the Apache Software Foundation (ASF) under one or more
   contributor license agreements.  See the NOTICE file distributed with
   this work for additional information regarding copyright ownership.
   The ASF licenses this file to You under the Apache License, Version 2.0
   (the "License"); you may not use this file except in compliance with
   the License.  You may obtain a copy of the License at

       http://www.apache.org/licenses/LICENSE-2.0

   Unless required by applicable law or agreed to in writing, software
   distributed under the License is distributed on an "AS IS" BASIS,
   WITHOUT WARRANTIES OR CONDITIONS OF ANY KIND, either express or implied.
   See the License for the specific language governing permissions and
   limitations under the License.
  -->

<project xmlns="http://maven.apache.org/POM/4.0.0" xmlns:xsi="http://www.w3.org/2001/XMLSchema-instance" xsi:schemaLocation="http://maven.apache.org/POM/4.0.0 http://maven.apache.org/maven-v4_0_0.xsd ">
    <modelVersion>4.0.0</modelVersion>

    <parent>
        <groupId>org.apache.jackrabbit</groupId>
        <artifactId>oak-parent</artifactId>
<<<<<<< HEAD
        <version>1.1-SNAPSHOT</version>
=======
        <version>1.0.0</version>
>>>>>>> b6b6f2bb
        <relativePath>../oak-parent/pom.xml</relativePath>
    </parent>

    <artifactId>oak-auth-external</artifactId>
    <name>Oak External Authentication Support</name>
    <packaging>bundle</packaging>

    <build>
        <plugins>
            <plugin>
                <groupId>org.apache.felix</groupId>
                <artifactId>maven-bundle-plugin</artifactId>
            </plugin>
            <plugin>
                <groupId>org.apache.felix</groupId>
                <artifactId>maven-scr-plugin</artifactId>
            </plugin>
            <plugin>
                <groupId>org.apache.maven.plugins</groupId>
                <artifactId>maven-jar-plugin</artifactId>
                <executions>
                    <execution>
                        <goals>
                            <goal>test-jar</goal>
                        </goals>
                        <configuration>
                            <excludes>
                                <exclude>logback-test.xml</exclude>
                            </excludes>
                        </configuration>
                    </execution>
                </executions>
            </plugin>
            <plugin>
                <artifactId>maven-failsafe-plugin</artifactId>
                <configuration>
                    <systemPropertyVariables>
                        <java.util.logging.config.file>
                            src/test/resources/logging.properties
                        </java.util.logging.config.file>
                    </systemPropertyVariables>
                </configuration>
            </plugin>
        </plugins>
    </build>

    <dependencies>
        <!-- Optional OSGi dependencies, used only when running within OSGi -->
        <dependency>
            <groupId>org.osgi</groupId>
            <artifactId>org.osgi.core</artifactId>
            <scope>provided</scope>
        </dependency>
        <dependency>
            <groupId>org.osgi</groupId>
            <artifactId>org.osgi.compendium</artifactId>
            <scope>provided</scope>
        </dependency>
        <dependency>
            <groupId>org.apache.felix</groupId>
            <artifactId>org.apache.felix.jaas</artifactId>
            <version>0.0.2</version>
            <scope>provided</scope>
        </dependency>

        <dependency>
            <groupId>biz.aQute.bnd</groupId>
            <artifactId>bndlib</artifactId>
            <scope>provided</scope>
        </dependency>
        <dependency>
            <groupId>org.apache.felix</groupId>
            <artifactId>org.apache.felix.scr.annotations</artifactId>
            <scope>provided</scope>
        </dependency>

        <dependency>
            <groupId>org.apache.jackrabbit</groupId>
            <artifactId>oak-core</artifactId>
            <version>${project.version}</version>
        </dependency>

        <dependency>
            <groupId>com.google.guava</groupId>
            <artifactId>guava</artifactId>
        </dependency>

        <!-- JCR and Jackrabbit dependencies -->
        <dependency>
            <groupId>javax.jcr</groupId>
            <artifactId>jcr</artifactId>
            <version>2.0</version>
        </dependency>
        <dependency>
            <groupId>org.apache.jackrabbit</groupId>
            <artifactId>jackrabbit-api</artifactId>
            <version>${jackrabbit.version}</version>
        </dependency>
        <dependency>
            <groupId>org.apache.jackrabbit</groupId>
            <artifactId>jackrabbit-jcr-commons</artifactId>
            <version>${jackrabbit.version}</version>
        </dependency>

        <!-- Logging -->
        <dependency>
            <groupId>org.slf4j</groupId>
            <artifactId>slf4j-api</artifactId>
        </dependency>

        <!-- Findbugs annotations -->
        <dependency>
            <groupId>com.google.code.findbugs</groupId>
            <artifactId>jsr305</artifactId>
        </dependency>

        <!-- Test Dependencies -->
        <dependency>
            <groupId>org.apache.jackrabbit</groupId>
            <artifactId>oak-core</artifactId>
            <version>${project.version}</version>
            <classifier>tests</classifier>
            <scope>test</scope>
        </dependency>
        <dependency>
            <groupId>junit</groupId>
            <artifactId>junit</artifactId>
            <scope>test</scope>
        </dependency>
        <dependency>
            <groupId>org.easymock</groupId>
            <artifactId>easymock</artifactId>
            <scope>test</scope>
        </dependency>
        <dependency>
            <groupId>com.h2database</groupId>
            <artifactId>h2</artifactId>
<<<<<<< HEAD
            <version>${h2.version}</version>
=======
            <version>1.3.175</version>
>>>>>>> b6b6f2bb
            <scope>test</scope>
        </dependency>
        <dependency>
            <groupId>org.slf4j</groupId>
            <artifactId>jul-to-slf4j</artifactId>
            <scope>test</scope>
        </dependency>
        <dependency>
            <groupId>ch.qos.logback</groupId>
            <artifactId>logback-classic</artifactId>
            <scope>test</scope>
        </dependency>
        <dependency>
            <groupId>commons-io</groupId>
            <artifactId>commons-io</artifactId>
            <version>2.4</version>
            <scope>test</scope>
        </dependency>
    </dependencies>
</project>
<|MERGE_RESOLUTION|>--- conflicted
+++ resolved
@@ -1,192 +1,184 @@
-<?xml version="1.0" encoding="UTF-8"?>
-
-<!--
-   Licensed to the Apache Software Foundation (ASF) under one or more
-   contributor license agreements.  See the NOTICE file distributed with
-   this work for additional information regarding copyright ownership.
-   The ASF licenses this file to You under the Apache License, Version 2.0
-   (the "License"); you may not use this file except in compliance with
-   the License.  You may obtain a copy of the License at
-
-       http://www.apache.org/licenses/LICENSE-2.0
-
-   Unless required by applicable law or agreed to in writing, software
-   distributed under the License is distributed on an "AS IS" BASIS,
-   WITHOUT WARRANTIES OR CONDITIONS OF ANY KIND, either express or implied.
-   See the License for the specific language governing permissions and
-   limitations under the License.
-  -->
-
-<project xmlns="http://maven.apache.org/POM/4.0.0" xmlns:xsi="http://www.w3.org/2001/XMLSchema-instance" xsi:schemaLocation="http://maven.apache.org/POM/4.0.0 http://maven.apache.org/maven-v4_0_0.xsd ">
-    <modelVersion>4.0.0</modelVersion>
-
-    <parent>
-        <groupId>org.apache.jackrabbit</groupId>
-        <artifactId>oak-parent</artifactId>
-<<<<<<< HEAD
-        <version>1.1-SNAPSHOT</version>
-=======
-        <version>1.0.0</version>
->>>>>>> b6b6f2bb
-        <relativePath>../oak-parent/pom.xml</relativePath>
-    </parent>
-
-    <artifactId>oak-auth-external</artifactId>
-    <name>Oak External Authentication Support</name>
-    <packaging>bundle</packaging>
-
-    <build>
-        <plugins>
-            <plugin>
-                <groupId>org.apache.felix</groupId>
-                <artifactId>maven-bundle-plugin</artifactId>
-            </plugin>
-            <plugin>
-                <groupId>org.apache.felix</groupId>
-                <artifactId>maven-scr-plugin</artifactId>
-            </plugin>
-            <plugin>
-                <groupId>org.apache.maven.plugins</groupId>
-                <artifactId>maven-jar-plugin</artifactId>
-                <executions>
-                    <execution>
-                        <goals>
-                            <goal>test-jar</goal>
-                        </goals>
-                        <configuration>
-                            <excludes>
-                                <exclude>logback-test.xml</exclude>
-                            </excludes>
-                        </configuration>
-                    </execution>
-                </executions>
-            </plugin>
-            <plugin>
-                <artifactId>maven-failsafe-plugin</artifactId>
-                <configuration>
-                    <systemPropertyVariables>
-                        <java.util.logging.config.file>
-                            src/test/resources/logging.properties
-                        </java.util.logging.config.file>
-                    </systemPropertyVariables>
-                </configuration>
-            </plugin>
-        </plugins>
-    </build>
-
-    <dependencies>
-        <!-- Optional OSGi dependencies, used only when running within OSGi -->
-        <dependency>
-            <groupId>org.osgi</groupId>
-            <artifactId>org.osgi.core</artifactId>
-            <scope>provided</scope>
-        </dependency>
-        <dependency>
-            <groupId>org.osgi</groupId>
-            <artifactId>org.osgi.compendium</artifactId>
-            <scope>provided</scope>
-        </dependency>
-        <dependency>
-            <groupId>org.apache.felix</groupId>
-            <artifactId>org.apache.felix.jaas</artifactId>
-            <version>0.0.2</version>
-            <scope>provided</scope>
-        </dependency>
-
-        <dependency>
-            <groupId>biz.aQute.bnd</groupId>
-            <artifactId>bndlib</artifactId>
-            <scope>provided</scope>
-        </dependency>
-        <dependency>
-            <groupId>org.apache.felix</groupId>
-            <artifactId>org.apache.felix.scr.annotations</artifactId>
-            <scope>provided</scope>
-        </dependency>
-
-        <dependency>
-            <groupId>org.apache.jackrabbit</groupId>
-            <artifactId>oak-core</artifactId>
-            <version>${project.version}</version>
-        </dependency>
-
-        <dependency>
-            <groupId>com.google.guava</groupId>
-            <artifactId>guava</artifactId>
-        </dependency>
-
-        <!-- JCR and Jackrabbit dependencies -->
-        <dependency>
-            <groupId>javax.jcr</groupId>
-            <artifactId>jcr</artifactId>
-            <version>2.0</version>
-        </dependency>
-        <dependency>
-            <groupId>org.apache.jackrabbit</groupId>
-            <artifactId>jackrabbit-api</artifactId>
-            <version>${jackrabbit.version}</version>
-        </dependency>
-        <dependency>
-            <groupId>org.apache.jackrabbit</groupId>
-            <artifactId>jackrabbit-jcr-commons</artifactId>
-            <version>${jackrabbit.version}</version>
-        </dependency>
-
-        <!-- Logging -->
-        <dependency>
-            <groupId>org.slf4j</groupId>
-            <artifactId>slf4j-api</artifactId>
-        </dependency>
-
-        <!-- Findbugs annotations -->
-        <dependency>
-            <groupId>com.google.code.findbugs</groupId>
-            <artifactId>jsr305</artifactId>
-        </dependency>
-
-        <!-- Test Dependencies -->
-        <dependency>
-            <groupId>org.apache.jackrabbit</groupId>
-            <artifactId>oak-core</artifactId>
-            <version>${project.version}</version>
-            <classifier>tests</classifier>
-            <scope>test</scope>
-        </dependency>
-        <dependency>
-            <groupId>junit</groupId>
-            <artifactId>junit</artifactId>
-            <scope>test</scope>
-        </dependency>
-        <dependency>
-            <groupId>org.easymock</groupId>
-            <artifactId>easymock</artifactId>
-            <scope>test</scope>
-        </dependency>
-        <dependency>
-            <groupId>com.h2database</groupId>
-            <artifactId>h2</artifactId>
-<<<<<<< HEAD
-            <version>${h2.version}</version>
-=======
-            <version>1.3.175</version>
->>>>>>> b6b6f2bb
-            <scope>test</scope>
-        </dependency>
-        <dependency>
-            <groupId>org.slf4j</groupId>
-            <artifactId>jul-to-slf4j</artifactId>
-            <scope>test</scope>
-        </dependency>
-        <dependency>
-            <groupId>ch.qos.logback</groupId>
-            <artifactId>logback-classic</artifactId>
-            <scope>test</scope>
-        </dependency>
-        <dependency>
-            <groupId>commons-io</groupId>
-            <artifactId>commons-io</artifactId>
-            <version>2.4</version>
-            <scope>test</scope>
-        </dependency>
-    </dependencies>
-</project>
+<?xml version="1.0" encoding="UTF-8"?>
+
+<!--
+   Licensed to the Apache Software Foundation (ASF) under one or more
+   contributor license agreements.  See the NOTICE file distributed with
+   this work for additional information regarding copyright ownership.
+   The ASF licenses this file to You under the Apache License, Version 2.0
+   (the "License"); you may not use this file except in compliance with
+   the License.  You may obtain a copy of the License at
+
+       http://www.apache.org/licenses/LICENSE-2.0
+
+   Unless required by applicable law or agreed to in writing, software
+   distributed under the License is distributed on an "AS IS" BASIS,
+   WITHOUT WARRANTIES OR CONDITIONS OF ANY KIND, either express or implied.
+   See the License for the specific language governing permissions and
+   limitations under the License.
+  -->
+
+<project xmlns="http://maven.apache.org/POM/4.0.0" xmlns:xsi="http://www.w3.org/2001/XMLSchema-instance" xsi:schemaLocation="http://maven.apache.org/POM/4.0.0 http://maven.apache.org/maven-v4_0_0.xsd ">
+    <modelVersion>4.0.0</modelVersion>
+
+    <parent>
+        <groupId>org.apache.jackrabbit</groupId>
+        <artifactId>oak-parent</artifactId>
+        <version>1.0.0</version>
+        <relativePath>../oak-parent/pom.xml</relativePath>
+    </parent>
+
+    <artifactId>oak-auth-external</artifactId>
+    <name>Oak External Authentication Support</name>
+    <packaging>bundle</packaging>
+
+    <build>
+        <plugins>
+            <plugin>
+                <groupId>org.apache.felix</groupId>
+                <artifactId>maven-bundle-plugin</artifactId>
+            </plugin>
+            <plugin>
+                <groupId>org.apache.felix</groupId>
+                <artifactId>maven-scr-plugin</artifactId>
+            </plugin>
+            <plugin>
+                <groupId>org.apache.maven.plugins</groupId>
+                <artifactId>maven-jar-plugin</artifactId>
+                <executions>
+                    <execution>
+                        <goals>
+                            <goal>test-jar</goal>
+                        </goals>
+                        <configuration>
+                            <excludes>
+                                <exclude>logback-test.xml</exclude>
+                            </excludes>
+                        </configuration>
+                    </execution>
+                </executions>
+            </plugin>
+            <plugin>
+                <artifactId>maven-failsafe-plugin</artifactId>
+                <configuration>
+                    <systemPropertyVariables>
+                        <java.util.logging.config.file>
+                            src/test/resources/logging.properties
+                        </java.util.logging.config.file>
+                    </systemPropertyVariables>
+                </configuration>
+            </plugin>
+        </plugins>
+    </build>
+
+    <dependencies>
+        <!-- Optional OSGi dependencies, used only when running within OSGi -->
+        <dependency>
+            <groupId>org.osgi</groupId>
+            <artifactId>org.osgi.core</artifactId>
+            <scope>provided</scope>
+        </dependency>
+        <dependency>
+            <groupId>org.osgi</groupId>
+            <artifactId>org.osgi.compendium</artifactId>
+            <scope>provided</scope>
+        </dependency>
+        <dependency>
+            <groupId>org.apache.felix</groupId>
+            <artifactId>org.apache.felix.jaas</artifactId>
+            <version>0.0.2</version>
+            <scope>provided</scope>
+        </dependency>
+
+        <dependency>
+            <groupId>biz.aQute.bnd</groupId>
+            <artifactId>bndlib</artifactId>
+            <scope>provided</scope>
+        </dependency>
+        <dependency>
+            <groupId>org.apache.felix</groupId>
+            <artifactId>org.apache.felix.scr.annotations</artifactId>
+            <scope>provided</scope>
+        </dependency>
+
+        <dependency>
+            <groupId>org.apache.jackrabbit</groupId>
+            <artifactId>oak-core</artifactId>
+            <version>${project.version}</version>
+        </dependency>
+
+        <dependency>
+            <groupId>com.google.guava</groupId>
+            <artifactId>guava</artifactId>
+        </dependency>
+
+        <!-- JCR and Jackrabbit dependencies -->
+        <dependency>
+            <groupId>javax.jcr</groupId>
+            <artifactId>jcr</artifactId>
+            <version>2.0</version>
+        </dependency>
+        <dependency>
+            <groupId>org.apache.jackrabbit</groupId>
+            <artifactId>jackrabbit-api</artifactId>
+            <version>${jackrabbit.version}</version>
+        </dependency>
+        <dependency>
+            <groupId>org.apache.jackrabbit</groupId>
+            <artifactId>jackrabbit-jcr-commons</artifactId>
+            <version>${jackrabbit.version}</version>
+        </dependency>
+
+        <!-- Logging -->
+        <dependency>
+            <groupId>org.slf4j</groupId>
+            <artifactId>slf4j-api</artifactId>
+        </dependency>
+
+        <!-- Findbugs annotations -->
+        <dependency>
+            <groupId>com.google.code.findbugs</groupId>
+            <artifactId>jsr305</artifactId>
+        </dependency>
+
+        <!-- Test Dependencies -->
+        <dependency>
+            <groupId>org.apache.jackrabbit</groupId>
+            <artifactId>oak-core</artifactId>
+            <version>${project.version}</version>
+            <classifier>tests</classifier>
+            <scope>test</scope>
+        </dependency>
+        <dependency>
+            <groupId>junit</groupId>
+            <artifactId>junit</artifactId>
+            <scope>test</scope>
+        </dependency>
+        <dependency>
+            <groupId>org.easymock</groupId>
+            <artifactId>easymock</artifactId>
+            <scope>test</scope>
+        </dependency>
+        <dependency>
+            <groupId>com.h2database</groupId>
+            <artifactId>h2</artifactId>
+            <version>1.3.175</version>
+            <scope>test</scope>
+        </dependency>
+        <dependency>
+            <groupId>org.slf4j</groupId>
+            <artifactId>jul-to-slf4j</artifactId>
+            <scope>test</scope>
+        </dependency>
+        <dependency>
+            <groupId>ch.qos.logback</groupId>
+            <artifactId>logback-classic</artifactId>
+            <scope>test</scope>
+        </dependency>
+        <dependency>
+            <groupId>commons-io</groupId>
+            <artifactId>commons-io</artifactId>
+            <version>2.4</version>
+            <scope>test</scope>
+        </dependency>
+    </dependencies>
+</project>