<?xml version="1.0" encoding="UTF-8"?>

<!--
   Licensed to the Apache Software Foundation (ASF) under one or more
   contributor license agreements.  See the NOTICE file distributed with
   this work for additional information regarding copyright ownership.
   The ASF licenses this file to You under the Apache License, Version 2.0
   (the "License"); you may not use this file except in compliance with
   the License.  You may obtain a copy of the License at

       http://www.apache.org/licenses/LICENSE-2.0

   Unless required by applicable law or agreed to in writing, software
   distributed under the License is distributed on an "AS IS" BASIS,
   WITHOUT WARRANTIES OR CONDITIONS OF ANY KIND, either express or implied.
   See the License for the specific language governing permissions and
   limitations under the License.
  -->

<project xmlns="http://maven.apache.org/POM/4.0.0" xmlns:xsi="http://www.w3.org/2001/XMLSchema-instance" xsi:schemaLocation="http://maven.apache.org/POM/4.0.0 http://maven.apache.org/maven-v4_0_0.xsd ">
  <modelVersion>4.0.0</modelVersion>

  <parent>
    <groupId>org.apache.jackrabbit</groupId>
    <artifactId>oak-parent</artifactId>
<<<<<<< HEAD
    <version>1.1-SNAPSHOT</version>
=======
    <version>1.0.0-SNAPSHOT</version>
>>>>>>> 3dceeeea
    <relativePath>../oak-parent/pom.xml</relativePath>
  </parent>

  <artifactId>oak-doc</artifactId>
  <name>Oak Documentation</name>
  <packaging>jar</packaging>

  <build>
    <plugins>
      <plugin>
        <groupId>org.apache.maven.plugins</groupId>
        <artifactId>maven-site-plugin</artifactId>
        <configuration>
          <generateReports>true</generateReports>
          <skip>false</skip>
          <relativizeDecorationLinks>false</relativizeDecorationLinks>
        </configuration>
      </plugin>
      <plugin>
        <groupId>org.apache.maven.plugins</groupId>
        <artifactId>maven-scm-publish-plugin</artifactId>
        <executions>
          <execution>
            <id>scm-publish</id>
            <phase>site-deploy</phase>
            <goals>
              <goal>publish-scm</goal>
            </goals>
          </execution>
        </executions>
        <configuration>
          <content>target/site</content>
          <checkinComment>OAK-936: Site checkin for project ${project.name}-${project.version}</checkinComment>
          <ignorePathsToDelete>
            <ignorePathToDelete>apidocs</ignorePathToDelete>
          </ignorePathsToDelete>
        </configuration>
      </plugin>
      <plugin>
        <groupId>org.apache.maven.plugins</groupId>
        <artifactId>maven-resources-plugin</artifactId>
        <executions>
          <execution>
            <phase>pre-site</phase>
            <goals>
              <goal>resources</goal>
            </goals>
          </execution>
        </executions>
        <configuration>
          <outputDirectory>${project.build.directory}/site</outputDirectory>
        </configuration>
      </plugin>
    </plugins>

    <resources>
      <resource>
        <directory>src/site/markdown</directory>
        <includes>
          <include>**/*.png</include>
          <include>**/*.jpg</include>
          <include>**/*.jpeg</include>
          <include>**/*.gif</include>
        </includes>
      </resource>
    </resources>
  </build>

  <reporting>
    <plugins>
      <plugin>
        <groupId>org.apache.maven.plugins</groupId>
        <artifactId>maven-project-info-reports-plugin</artifactId>
        <reportSets>
          <reportSet />
        </reportSets>
      </plugin>
    </plugins>
  </reporting>

  <distributionManagement>
    <site>
      <id>jackrabbit.oak.site-deploy</id>
      <url>scm:svn:https://svn.apache.org/repos/asf/jackrabbit/site/live/oak/docs</url>
    </site>
  </distributionManagement>

</project><|MERGE_RESOLUTION|>--- conflicted
+++ resolved
@@ -23,11 +23,7 @@
   <parent>
     <groupId>org.apache.jackrabbit</groupId>
     <artifactId>oak-parent</artifactId>
-<<<<<<< HEAD
-    <version>1.1-SNAPSHOT</version>
-=======
     <version>1.0.0-SNAPSHOT</version>
->>>>>>> 3dceeeea
     <relativePath>../oak-parent/pom.xml</relativePath>
   </parent>
 
@@ -87,10 +83,10 @@
       <resource>
         <directory>src/site/markdown</directory>
         <includes>
-          <include>**/*.png</include>
-          <include>**/*.jpg</include>
-          <include>**/*.jpeg</include>
-          <include>**/*.gif</include>
+          <include>*.png</include>
+          <include>*.jpg</include>
+          <include>*.jpeg</include>
+          <include>*.gif</include>
         </includes>
       </resource>
     </resources>
